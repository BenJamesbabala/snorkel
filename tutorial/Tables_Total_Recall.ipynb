{
 "cells": [
  {
   "cell_type": "markdown",
   "metadata": {},
   "source": [
    "# Tables Total Recall"
   ]
  },
  {
   "cell_type": "markdown",
   "metadata": {},
   "source": [
    "The purpose of this notebook is to get to the point where we can extract 100% of part names from transistor hardware sheets."
   ]
  },
  {
   "cell_type": "code",
<<<<<<< HEAD
   "execution_count": 23,
=======
   "execution_count": 11,
>>>>>>> 669e156f
   "metadata": {
    "collapsed": false
   },
   "outputs": [
    {
     "name": "stdout",
     "output_type": "stream",
     "text": [
      "The autoreload extension is already loaded. To reload it, use:\n",
      "  %reload_ext autoreload\n"
     ]
    }
   ],
   "source": [
    "%load_ext autoreload\n",
    "%autoreload 2"
   ]
  },
  {
   "cell_type": "code",
<<<<<<< HEAD
   "execution_count": 44,
=======
   "execution_count": 13,
>>>>>>> 669e156f
   "metadata": {
    "collapsed": false
   },
   "outputs": [
    {
     "name": "stdout",
     "output_type": "stream",
     "text": [
<<<<<<< HEAD
      "CPU times: user 11.9 s, sys: 64 ms, total: 12 s\n",
      "Wall time: 12 s\n",
      "Corpus has been loaded.\n"
=======
      "CPU times: user 15.2 s, sys: 671 ms, total: 15.9 s\n",
      "Wall time: 22.3 s\n",
      "Corpus has been parsed.\n"
>>>>>>> 669e156f
     ]
    }
   ],
   "source": [
    "load_pickle = True # This takes 12sec\n",
    "save_pickle = True # Saved all the documents last time. Took 30min.\n",
    "\n",
    "corpus_loaded = False\n",
    "if load_pickle:\n",
    "    try:\n",
    "        import cPickle\n",
    "        with open(\"data/hardware/hardware_corpus.pkl\",\"r\") as pkl:\n",
    "            %time corpus = cPickle.load(pkl)\n",
    "        corpus_loaded = True\n",
    "        print \"Corpus has been loaded.\"\n",
    "    except:\n",
    "        print \"Corpus could not be loaded.\"\n",
    "        print \"Corpus will be parsed instead...\"\n",
    "if not corpus_loaded:\n",
    "    from snorkel.parser import CorpusParser\n",
    "    from snorkel.parser import HTMLParser\n",
<<<<<<< HEAD
    "#     from snorkel.parser import SentenceParser\n",
    "    from snorkel.parser import TableParser\n",
    "\n",
    "    doc_parser = HTMLParser(path='data/hardware/hardware_html/')\n",
    "#     context_parser = SentenceParser()\n",
=======
    "    from snorkel.parser import TableParser\n",
    "\n",
    "    doc_parser = HTMLParser(path='data/hardware/hardware_html/')\n",
>>>>>>> 669e156f
    "    context_parser = TableParser()\n",
    "\n",
    "    cp = CorpusParser(doc_parser, context_parser)\n",
    "    %time corpus = cp.parse_corpus(name='Hardware Corpus')\n",
    "    print \"Corpus has been parsed.\"\n",
    "    \n",
    "    if save_pickle:\n",
    "        with open(\"data/hardware/hardware_corpus.pkl\",\"w\") as pkl:\n",
    "            %time cPickle.dump(corpus, pkl)\n",
    "            print \"Corpus has been pickled.\""
   ]
  },
  {
   "cell_type": "code",
<<<<<<< HEAD
   "execution_count": 25,
=======
   "execution_count": 14,
>>>>>>> 669e156f
   "metadata": {
    "collapsed": false
   },
   "outputs": [
    {
     "name": "stdout",
     "output_type": "stream",
     "text": [
      "Loaded 179 gold part numbers.\n"
     ]
    }
   ],
   "source": [
    "from load_dictionaries import load_hardware_dictionary\n",
    "\n",
    "gold_parts = load_hardware_dictionary()\n",
    "print \"Loaded %s gold part numbers.\" % len(gold_parts)"
   ]
  },
  {
   "cell_type": "code",
<<<<<<< HEAD
   "execution_count": 26,
=======
   "execution_count": 15,
>>>>>>> 669e156f
   "metadata": {
    "collapsed": false
   },
   "outputs": [
    {
     "name": "stdout",
     "output_type": "stream",
     "text": [
<<<<<<< HEAD
      "CPU times: user 1.28 s, sys: 0 ns, total: 1.28 s\n",
      "Wall time: 1.25 s\n",
      "Span(\"BC546\", context=None, chars=[41,45], words=[18,18])\n",
      "Span(\"BC547\", context=None, chars=[50,54], words=[22,22])\n",
      "Span(\"BC548\", context=None, chars=[59,63], words=[26,26])\n",
      "Span(\"BC546B\", context=None, chars=[24,29], words=[11,11])\n",
      "Span(\"BC547B\", context=None, chars=[32,37], words=[13,13])\n",
      "Extracted 1111 candidate part numbers.\n"
=======
      "CPU times: user 302 ms, sys: 71.1 ms, total: 373 ms\n",
      "Wall time: 322 ms\n",
      "Span(\"BC547\", context=None, chars=[0,4], words=[0,0])\n",
      "Span(\"BC548\", context=None, chars=[0,4], words=[0,0])\n",
      "Span(\"BC547\", context=None, chars=[0,4], words=[0,0])\n",
      "Span(\"BC548\", context=None, chars=[0,4], words=[0,0])\n",
      "Span(\"BC546\", context=None, chars=[0,4], words=[0,0])\n",
      "Extracted 179 candidate part numbers.\n"
>>>>>>> 669e156f
     ]
    }
   ],
   "source": [
    "from snorkel.candidates import Ngrams, EntityExtractor\n",
    "from snorkel.matchers import RegexMatchEach, DictionaryMatch, RangeMatcher\n",
    "\n",
    "ngrams = Ngrams(n_max=2)\n",
    "part_matcher = DictionaryMatch(d=gold_parts, longest_match_only=False)\n",
    "part_extractor = EntityExtractor(ngrams, part_matcher)\n",
    "\n",
    "%time parts = part_extractor.extract(corpus.get_sentences(), name='all')\n",
    "for p in parts[:5]: \n",
    "    print p\n",
    "print \"Extracted %s candidate part numbers.\" % len(parts)"
   ]
  },
  {
   "cell_type": "code",
<<<<<<< HEAD
   "execution_count": 27,
=======
   "execution_count": 16,
>>>>>>> 669e156f
   "metadata": {
    "collapsed": false
   },
   "outputs": [
    {
     "name": "stdout",
     "output_type": "stream",
     "text": [
<<<<<<< HEAD
      "Recall: 0.799 (143/179)\n",
=======
      "Recall: 0.156 (28/179)\n",
>>>>>>> 669e156f
      "Precision: 1.000 (1/1)\n"
     ]
    }
   ],
   "source": [
    "from fractions import Fraction\n",
    "g = set(gold_parts)\n",
    "x = set([p.get_span() for p in parts])\n",
    "recall = Fraction(len(g.intersection(x)),len(g))\n",
    "precision = Fraction(len(g.intersection(x)),len(x))\n",
    "print \"Recall: %0.3f (%s/%s)\" % (float(recall), recall.numerator, recall.denominator)\n",
    "print \"Precision: %0.3f (%s/%s)\" % (float(precision), precision.numerator, precision.denominator)"
   ]
  },
  {
   "cell_type": "code",
<<<<<<< HEAD
   "execution_count": 28,
=======
   "execution_count": 17,
>>>>>>> 669e156f
   "metadata": {
    "collapsed": false
   },
   "outputs": [
    {
     "name": "stdout",
     "output_type": "stream",
     "text": [
      "set([])\n",
<<<<<<< HEAD
      "BC817-16\n",
      "2N4123\n",
      "2N4124\n",
      "BC818-16\n",
      "BC857CW\n",
      "BC817K-40W\n",
      "BC859C\n",
      "BC859B\n",
      "BC817W\n",
      "BC550C\n",
      "BC817K-25\n",
      "SMBT3904S\n",
      "DTC124EE\n",
      "BC846AW\n",
      "BC847CW\n",
      "BC846\n",
      "BC847\n",
      "BC850B\n",
      "BC850C\n",
      "BC846A\n",
      "BC846B\n",
      "BC858C-3L\n",
      "BC857A-Z3E\n",
      "BC238B\n",
      "BC858B\n",
      "BC858C\n",
      "BC846W\n",
      "BC858A\n",
      "BC327-25\n",
      "BC857B-3F\n",
      "DTC123JE\n",
      "BC846BW\n",
      "BC807-40\n",
      "BC847BW\n",
      "BC858A-3J\n",
      "2N3906\n",
      "2N3904\n",
      "2N3905\n",
      "DTC123EE\n",
      "BC182B\n",
      "BC860BW\n",
      "DTC114WKA\n",
      "BC857BL3\n",
      "BC327-16\n",
      "BC856A-3A\n",
      "DTC114EE\n",
      "BC817-40\n",
      "BC817-40W\n",
      "DTC143ZE\n",
      "BC817-25\n",
      "BC337-40\n",
      "BC859C-Z4C\n",
      "BC859A-Z4A\n",
      "BC860C-4GZ\n",
      "BC857BW\n",
      "DTC114YE\n",
      "BC860CW\n",
      "BC817K-40\n",
      "BC860B\n",
      "DTC124XE\n",
      "BC807-16W\n",
      "BC807-25\n",
      "BC818\n",
      "BC807-25W\n",
      "BC817K-16W\n",
      "BC858B-3K\n",
      "BC817\n",
      "BC859B-4B\n",
      "BC849B\n",
      "BC849C\n",
      "DTC114TE\n",
      "BC549C\n",
      "BC549B\n",
      "DTC143EE\n",
      "BC818K-16W\n",
      "MMBT3904\n",
      "MMBT3906\n",
      "BC860A-Z4E\n",
      "BC549\n",
      "BC548\n",
      "BC807-16\n",
      "DTC143TE\n",
      "BC807W\n",
      "BC547\n",
      "BC546\n",
      "BC846T\n",
      "BC807\n",
      "MMBT6427\n",
      "BC327\n",
      "BC550\n",
      "BC548A\n",
      "BC548B\n",
      "BC548C\n",
      "BC818K-40\n",
      "BC857C-3G\n",
      "BC817-16W\n",
      "BC858CW\n",
      "DTC114WUA\n",
      "BC847B\n",
      "BC847C\n",
      "DTC144EE\n",
      "BC847A\n",
      "PZT3904\n",
      "BC337-16\n",
      "PZT3906\n",
      "BC857C\n",
      "BC857B\n",
      "BC857A\n",
      "BC337-25\n",
      "BC817K-25W\n",
      "BC182A\n",
      "BC337\n",
      "BC338\n",
      "BC547A\n",
      "BC547C\n",
      "BC547B\n",
      "BC239\n",
      "BC856B-Z3B\n",
      "BC237A\n",
      "BC847AW\n",
      "BC817-25W\n",
      "BC818-40\n",
      "BC237\n",
      "MMBT4124\n",
      "BC807-40W\n",
      "BC818-25\n",
      "BC856A\n",
      "BC856B\n",
      "DTC114WE\n",
      "BC860B-4F\n",
      "BC858BW\n",
      "BC848C\n",
      "BC848B\n",
      "BC848A\n",
      "BC817K-16\n",
      "BC546B\n",
      "BC546C\n",
      "BC327-40\n",
      "BC546A\n",
      "BC183\n",
      "BC182\n",
      "BC184\n",
=======
      "2N4123\n",
      "2N4124\n",
      "2N3906\n",
      "PZT3906\n",
      "BC547C\n",
      "BC182B\n",
      "BC549C\n",
      "BC549B\n",
      "BC550C\n",
      "BC337\n",
      "BC338\n",
      "BC547A\n",
      "MMBT3906\n",
      "BC547B\n",
      "BC549\n",
      "BC548\n",
      "BC547\n",
      "BC546\n",
      "MMBT4124\n",
      "MMBT6427\n",
      "BC550\n",
      "BC548B\n",
      "BC548C\n",
      "BC546B\n",
      "BC546C\n",
      "BC546A\n",
      "BC182\n",
>>>>>>> 669e156f
      "2N6426\n"
     ]
    }
   ],
   "source": [
    "print x - g\n",
    "for p in x:\n",
    "    print p"
   ]
  },
  {
   "cell_type": "code",
   "execution_count": 43,
   "metadata": {
    "collapsed": false
   },
   "outputs": [
    {
     "data": {
      "text/plain": [
       "Fraction(1, 1)"
      ]
     },
     "execution_count": 43,
     "metadata": {},
     "output_type": "execute_result"
    }
   ],
   "source": []
  },
  {
   "cell_type": "code",
   "execution_count": 45,
   "metadata": {
    "collapsed": true
   },
   "outputs": [],
   "source": [
    "# ranges (e.g., BC546-BC548) or lists (e.g., BC546/547/548)"
   ]
  },
  {
   "cell_type": "code",
   "execution_count": 175,
   "metadata": {
    "collapsed": false
   },
   "outputs": [
    {
     "name": "stdout",
     "output_type": "stream",
     "text": [
      "[debug] Inferred Phrases: \n",
      "  ['BC547A, ABC, D']\n",
      "[debug] Final Set: \n",
      "  ['BC547A']\n"
     ]
    }
   ],
   "source": [
    "import re\n",
    "from difflib import Differ, SequenceMatcher\n",
    "from pprint import pprint\n",
    "\n",
    "DEBUG = True\n",
    "\n",
    "def atoi(num_str):\n",
    "    '''\n",
    "    Converts a string to an integer, or returns None.\n",
    "    '''\n",
    "    try:\n",
    "        return int(num_str)\n",
    "    except:\n",
    "        pass\n",
    "    return None\n",
    "\n",
    "# phrases = [\"BC546A/B/C...BC550A/B/C\", \"BC547A, BC5XB, C\", \"BC546A~BC546Z\", \"BC546/550/543\", \"BC547A/BC548B\", \"BC182,A,B\", \"BC546/D\"]\n",
    "phrases = [\"BC547A, ABC, D\"]\n",
    "# This range pattern will find text that \"looks like\" a range.\n",
    "range_pattern = re.compile(ur'(?P<start>[\\w/]+)(?:\\s*(\\.{3,}|\\~|\\-+|to)\\s*)(?P<end>[\\w/]+)')\n",
    "suffix_pattern = re.compile(ur'(?P<spacer>(?:,|\\/)\\s*)(?P<suffix>\\w+)')\n",
    "base_pattern = re.compile(ur'(?P<base>\\w+)(?P<spacer>(?:,|\\/)\\s*)?(?P<suffix>\\w+)?')\n",
    "for phrase in phrases:\n",
    "    inferred_phrases = set()\n",
    "    final_set = set()\n",
    "    m = re.search(range_pattern, phrase)\n",
    "    if m:\n",
    "        start = m.group(\"start\")\n",
    "        end = m.group(\"end\")\n",
    "        \n",
    "        if DEBUG:\n",
    "            print \"[debug] Start: %s \\t End: %s\" % (start, end)\n",
    "        \n",
    "        # Use difflib to find difference. We are interested in 'replace' only\n",
    "        seqm = SequenceMatcher(None, start, end).get_opcodes();\n",
    "        for opcode, a0, a1, b0, b1 in seqm:\n",
    "            if opcode == 'equal':\n",
    "                continue\n",
    "            elif opcode == 'insert':\n",
    "                break\n",
    "            elif opcode == 'delete':\n",
    "                break\n",
    "            elif opcode == 'replace':\n",
    "                # NOTE: Potential bug if there is more than 1 replace\n",
    "                start_diff = start[a0:a1]\n",
    "                end_diff = end[b0:b1]\n",
    "            else:\n",
    "                raise RuntimeError, \"[ERROR] unexpected opcode\"\n",
    "\n",
    "\n",
    "        if DEBUG: print \"[debug] start_diff: %s \\t end_diff: %s\" % (start_diff, end_diff)\n",
    "\n",
    "        # Check Numbers\n",
    "        if atoi(start_diff) and atoi(end_diff):\n",
    "            if DEBUG: print \"[debug] Enumerate %d to %d\" % (start_num, end_num)\n",
    "            # generate a list of the numbers plugged in\n",
    "            number_range = range(atoi(start_diff), atoi(end_diff) + 1)\n",
    "            for number in number_range:\n",
    "                new_phrase = start.replace(start_diff,str(number))\n",
    "                # Produce the strings with the enumerated ranges\n",
    "                inferred_phrases.add(new_phrase)\n",
    "\n",
    "        # Second, check for single-letter enumeration\n",
    "        if len(start_diff) == 1 and len(end_diff) == 1:\n",
    "            if start_diff.isalpha() and end_diff.isalpha():\n",
    "                def char_range(a, b):\n",
    "                    '''\n",
    "                    Generates the characters from a to b inclusive.\n",
    "                    '''\n",
    "                    for c in xrange(ord(a), ord(b)+1):\n",
    "                        yield chr(c)\n",
    "                \n",
    "                if DEBUG: print \"[debug] Enumerate %s to %s\" % (start_diff, end_diff)\n",
    "                letter_range = char_range(start_diff, end_diff)\n",
    "                for letter in letter_range:\n",
    "                    new_phrase = start.replace(start_diff,letter)\n",
    "                    # Produce the strings with the enumerated ranges\n",
    "                    inferred_phrases.add(new_phrase)\n",
    "    else: inferred_phrases.add(phrase)\n",
    "    if DEBUG: print \"[debug] Inferred Phrases: \\n  \" + str(sorted(inferred_phrases))\n",
    "    \n",
    "    # Handle lists for each of the inferred phrases\n",
    "    # NOTE: this only does the simple case of replacing same-length suffixes.\n",
    "    # we do not handle cases like \"BC546A/B/XYZ/QR\"\n",
    "    for phrase in inferred_phrases:\n",
    "        first_match = re.search(base_pattern,phrase)\n",
    "        if first_match: \n",
    "            base = re.search(base_pattern,phrase).group(\"base\");\n",
    "            final_set.add(base) # add the base (multiple times, but set handles that)\n",
    "            if (first_match.group(\"suffix\")):\n",
    "                all_suffix_lengths = set()\n",
    "                # This is a bit inefficient but this first pass just is here\n",
    "                # to make sure that the suffixes are the same length\n",
    "                for m in re.finditer(suffix_pattern, phrase):\n",
    "                    suffix = m.group(\"suffix\")\n",
    "                    suffix_len = len(suffix)\n",
    "                if len(all_suffix_lengths) == 1:\n",
    "                    for m in re.finditer(suffix_pattern, phrase):\n",
    "                        spacer = m.group(\"spacer\")\n",
    "                        suffix = m.group(\"suffix\")\n",
    "                        suffix_len = len(suffix)\n",
    "                        if prev_suffix_len != suffix_len:\n",
    "                            break # suffixes aren't same length\n",
    "\n",
    "                        trimmed = base[:-suffix_len]\n",
    "                        final_set.add(trimmed+suffix)\n",
    "    if DEBUG: print \"[debug] Final Set: \\n  \" + str(sorted(final_set))\n",
    "\n",
    "    # NOTE: We make a few assumptions (e.g. suffixes must be same length), but\n",
    "    # one important unstated assumption is that if there is a single suffix,\n",
    "    # (e.g. BC546A/B), the single suffix will be swapped in no matter what.\n",
    "    # In this example, it works. But if we had \"ABCD/EFG\" we would get \"ABCD,AEFG\""
   ]
  },
  {
   "cell_type": "code",
   "execution_count": null,
   "metadata": {
    "collapsed": false
   },
   "outputs": [],
   "source": []
  },
  {
   "cell_type": "code",
   "execution_count": null,
   "metadata": {
    "collapsed": false
   },
   "outputs": [],
   "source": []
  },
  {
   "cell_type": "code",
   "execution_count": null,
   "metadata": {
    "collapsed": false
   },
   "outputs": [],
   "source": []
  },
  {
   "cell_type": "code",
   "execution_count": null,
   "metadata": {
    "collapsed": true
   },
   "outputs": [],
   "source": []
  }
 ],
 "metadata": {
  "kernelspec": {
   "display_name": "Python 2",
   "language": "python",
   "name": "python2"
  },
  "language_info": {
   "codemirror_mode": {
    "name": "ipython",
    "version": 2
   },
   "file_extension": ".py",
   "mimetype": "text/x-python",
   "name": "python",
   "nbconvert_exporter": "python",
   "pygments_lexer": "ipython2",
   "version": "2.7.12"
  }
 },
 "nbformat": 4,
 "nbformat_minor": 0
}<|MERGE_RESOLUTION|>--- conflicted
+++ resolved
@@ -1,641 +1,560 @@
-{
- "cells": [
-  {
-   "cell_type": "markdown",
-   "metadata": {},
-   "source": [
-    "# Tables Total Recall"
-   ]
-  },
-  {
-   "cell_type": "markdown",
-   "metadata": {},
-   "source": [
-    "The purpose of this notebook is to get to the point where we can extract 100% of part names from transistor hardware sheets."
-   ]
-  },
-  {
-   "cell_type": "code",
-<<<<<<< HEAD
-   "execution_count": 23,
-=======
-   "execution_count": 11,
->>>>>>> 669e156f
-   "metadata": {
-    "collapsed": false
-   },
-   "outputs": [
-    {
-     "name": "stdout",
-     "output_type": "stream",
-     "text": [
-      "The autoreload extension is already loaded. To reload it, use:\n",
-      "  %reload_ext autoreload\n"
-     ]
-    }
-   ],
-   "source": [
-    "%load_ext autoreload\n",
-    "%autoreload 2"
-   ]
-  },
-  {
-   "cell_type": "code",
-<<<<<<< HEAD
-   "execution_count": 44,
-=======
-   "execution_count": 13,
->>>>>>> 669e156f
-   "metadata": {
-    "collapsed": false
-   },
-   "outputs": [
-    {
-     "name": "stdout",
-     "output_type": "stream",
-     "text": [
-<<<<<<< HEAD
-      "CPU times: user 11.9 s, sys: 64 ms, total: 12 s\n",
-      "Wall time: 12 s\n",
-      "Corpus has been loaded.\n"
-=======
-      "CPU times: user 15.2 s, sys: 671 ms, total: 15.9 s\n",
-      "Wall time: 22.3 s\n",
-      "Corpus has been parsed.\n"
->>>>>>> 669e156f
-     ]
-    }
-   ],
-   "source": [
-    "load_pickle = True # This takes 12sec\n",
-    "save_pickle = True # Saved all the documents last time. Took 30min.\n",
-    "\n",
-    "corpus_loaded = False\n",
-    "if load_pickle:\n",
-    "    try:\n",
-    "        import cPickle\n",
-    "        with open(\"data/hardware/hardware_corpus.pkl\",\"r\") as pkl:\n",
-    "            %time corpus = cPickle.load(pkl)\n",
-    "        corpus_loaded = True\n",
-    "        print \"Corpus has been loaded.\"\n",
-    "    except:\n",
-    "        print \"Corpus could not be loaded.\"\n",
-    "        print \"Corpus will be parsed instead...\"\n",
-    "if not corpus_loaded:\n",
-    "    from snorkel.parser import CorpusParser\n",
-    "    from snorkel.parser import HTMLParser\n",
-<<<<<<< HEAD
-    "#     from snorkel.parser import SentenceParser\n",
-    "    from snorkel.parser import TableParser\n",
-    "\n",
-    "    doc_parser = HTMLParser(path='data/hardware/hardware_html/')\n",
-    "#     context_parser = SentenceParser()\n",
-=======
-    "    from snorkel.parser import TableParser\n",
-    "\n",
-    "    doc_parser = HTMLParser(path='data/hardware/hardware_html/')\n",
->>>>>>> 669e156f
-    "    context_parser = TableParser()\n",
-    "\n",
-    "    cp = CorpusParser(doc_parser, context_parser)\n",
-    "    %time corpus = cp.parse_corpus(name='Hardware Corpus')\n",
-    "    print \"Corpus has been parsed.\"\n",
-    "    \n",
-    "    if save_pickle:\n",
-    "        with open(\"data/hardware/hardware_corpus.pkl\",\"w\") as pkl:\n",
-    "            %time cPickle.dump(corpus, pkl)\n",
-    "            print \"Corpus has been pickled.\""
-   ]
-  },
-  {
-   "cell_type": "code",
-<<<<<<< HEAD
-   "execution_count": 25,
-=======
-   "execution_count": 14,
->>>>>>> 669e156f
-   "metadata": {
-    "collapsed": false
-   },
-   "outputs": [
-    {
-     "name": "stdout",
-     "output_type": "stream",
-     "text": [
-      "Loaded 179 gold part numbers.\n"
-     ]
-    }
-   ],
-   "source": [
-    "from load_dictionaries import load_hardware_dictionary\n",
-    "\n",
-    "gold_parts = load_hardware_dictionary()\n",
-    "print \"Loaded %s gold part numbers.\" % len(gold_parts)"
-   ]
-  },
-  {
-   "cell_type": "code",
-<<<<<<< HEAD
-   "execution_count": 26,
-=======
-   "execution_count": 15,
->>>>>>> 669e156f
-   "metadata": {
-    "collapsed": false
-   },
-   "outputs": [
-    {
-     "name": "stdout",
-     "output_type": "stream",
-     "text": [
-<<<<<<< HEAD
-      "CPU times: user 1.28 s, sys: 0 ns, total: 1.28 s\n",
-      "Wall time: 1.25 s\n",
-      "Span(\"BC546\", context=None, chars=[41,45], words=[18,18])\n",
-      "Span(\"BC547\", context=None, chars=[50,54], words=[22,22])\n",
-      "Span(\"BC548\", context=None, chars=[59,63], words=[26,26])\n",
-      "Span(\"BC546B\", context=None, chars=[24,29], words=[11,11])\n",
-      "Span(\"BC547B\", context=None, chars=[32,37], words=[13,13])\n",
-      "Extracted 1111 candidate part numbers.\n"
-=======
-      "CPU times: user 302 ms, sys: 71.1 ms, total: 373 ms\n",
-      "Wall time: 322 ms\n",
-      "Span(\"BC547\", context=None, chars=[0,4], words=[0,0])\n",
-      "Span(\"BC548\", context=None, chars=[0,4], words=[0,0])\n",
-      "Span(\"BC547\", context=None, chars=[0,4], words=[0,0])\n",
-      "Span(\"BC548\", context=None, chars=[0,4], words=[0,0])\n",
-      "Span(\"BC546\", context=None, chars=[0,4], words=[0,0])\n",
-      "Extracted 179 candidate part numbers.\n"
->>>>>>> 669e156f
-     ]
-    }
-   ],
-   "source": [
-    "from snorkel.candidates import Ngrams, EntityExtractor\n",
-    "from snorkel.matchers import RegexMatchEach, DictionaryMatch, RangeMatcher\n",
-    "\n",
-    "ngrams = Ngrams(n_max=2)\n",
-    "part_matcher = DictionaryMatch(d=gold_parts, longest_match_only=False)\n",
-    "part_extractor = EntityExtractor(ngrams, part_matcher)\n",
-    "\n",
-    "%time parts = part_extractor.extract(corpus.get_sentences(), name='all')\n",
-    "for p in parts[:5]: \n",
-    "    print p\n",
-    "print \"Extracted %s candidate part numbers.\" % len(parts)"
-   ]
-  },
-  {
-   "cell_type": "code",
-<<<<<<< HEAD
-   "execution_count": 27,
-=======
-   "execution_count": 16,
->>>>>>> 669e156f
-   "metadata": {
-    "collapsed": false
-   },
-   "outputs": [
-    {
-     "name": "stdout",
-     "output_type": "stream",
-     "text": [
-<<<<<<< HEAD
-      "Recall: 0.799 (143/179)\n",
-=======
-      "Recall: 0.156 (28/179)\n",
->>>>>>> 669e156f
-      "Precision: 1.000 (1/1)\n"
-     ]
-    }
-   ],
-   "source": [
-    "from fractions import Fraction\n",
-    "g = set(gold_parts)\n",
-    "x = set([p.get_span() for p in parts])\n",
-    "recall = Fraction(len(g.intersection(x)),len(g))\n",
-    "precision = Fraction(len(g.intersection(x)),len(x))\n",
-    "print \"Recall: %0.3f (%s/%s)\" % (float(recall), recall.numerator, recall.denominator)\n",
-    "print \"Precision: %0.3f (%s/%s)\" % (float(precision), precision.numerator, precision.denominator)"
-   ]
-  },
-  {
-   "cell_type": "code",
-<<<<<<< HEAD
-   "execution_count": 28,
-=======
-   "execution_count": 17,
->>>>>>> 669e156f
-   "metadata": {
-    "collapsed": false
-   },
-   "outputs": [
-    {
-     "name": "stdout",
-     "output_type": "stream",
-     "text": [
-      "set([])\n",
-<<<<<<< HEAD
-      "BC817-16\n",
-      "2N4123\n",
-      "2N4124\n",
-      "BC818-16\n",
-      "BC857CW\n",
-      "BC817K-40W\n",
-      "BC859C\n",
-      "BC859B\n",
-      "BC817W\n",
-      "BC550C\n",
-      "BC817K-25\n",
-      "SMBT3904S\n",
-      "DTC124EE\n",
-      "BC846AW\n",
-      "BC847CW\n",
-      "BC846\n",
-      "BC847\n",
-      "BC850B\n",
-      "BC850C\n",
-      "BC846A\n",
-      "BC846B\n",
-      "BC858C-3L\n",
-      "BC857A-Z3E\n",
-      "BC238B\n",
-      "BC858B\n",
-      "BC858C\n",
-      "BC846W\n",
-      "BC858A\n",
-      "BC327-25\n",
-      "BC857B-3F\n",
-      "DTC123JE\n",
-      "BC846BW\n",
-      "BC807-40\n",
-      "BC847BW\n",
-      "BC858A-3J\n",
-      "2N3906\n",
-      "2N3904\n",
-      "2N3905\n",
-      "DTC123EE\n",
-      "BC182B\n",
-      "BC860BW\n",
-      "DTC114WKA\n",
-      "BC857BL3\n",
-      "BC327-16\n",
-      "BC856A-3A\n",
-      "DTC114EE\n",
-      "BC817-40\n",
-      "BC817-40W\n",
-      "DTC143ZE\n",
-      "BC817-25\n",
-      "BC337-40\n",
-      "BC859C-Z4C\n",
-      "BC859A-Z4A\n",
-      "BC860C-4GZ\n",
-      "BC857BW\n",
-      "DTC114YE\n",
-      "BC860CW\n",
-      "BC817K-40\n",
-      "BC860B\n",
-      "DTC124XE\n",
-      "BC807-16W\n",
-      "BC807-25\n",
-      "BC818\n",
-      "BC807-25W\n",
-      "BC817K-16W\n",
-      "BC858B-3K\n",
-      "BC817\n",
-      "BC859B-4B\n",
-      "BC849B\n",
-      "BC849C\n",
-      "DTC114TE\n",
-      "BC549C\n",
-      "BC549B\n",
-      "DTC143EE\n",
-      "BC818K-16W\n",
-      "MMBT3904\n",
-      "MMBT3906\n",
-      "BC860A-Z4E\n",
-      "BC549\n",
-      "BC548\n",
-      "BC807-16\n",
-      "DTC143TE\n",
-      "BC807W\n",
-      "BC547\n",
-      "BC546\n",
-      "BC846T\n",
-      "BC807\n",
-      "MMBT6427\n",
-      "BC327\n",
-      "BC550\n",
-      "BC548A\n",
-      "BC548B\n",
-      "BC548C\n",
-      "BC818K-40\n",
-      "BC857C-3G\n",
-      "BC817-16W\n",
-      "BC858CW\n",
-      "DTC114WUA\n",
-      "BC847B\n",
-      "BC847C\n",
-      "DTC144EE\n",
-      "BC847A\n",
-      "PZT3904\n",
-      "BC337-16\n",
-      "PZT3906\n",
-      "BC857C\n",
-      "BC857B\n",
-      "BC857A\n",
-      "BC337-25\n",
-      "BC817K-25W\n",
-      "BC182A\n",
-      "BC337\n",
-      "BC338\n",
-      "BC547A\n",
-      "BC547C\n",
-      "BC547B\n",
-      "BC239\n",
-      "BC856B-Z3B\n",
-      "BC237A\n",
-      "BC847AW\n",
-      "BC817-25W\n",
-      "BC818-40\n",
-      "BC237\n",
-      "MMBT4124\n",
-      "BC807-40W\n",
-      "BC818-25\n",
-      "BC856A\n",
-      "BC856B\n",
-      "DTC114WE\n",
-      "BC860B-4F\n",
-      "BC858BW\n",
-      "BC848C\n",
-      "BC848B\n",
-      "BC848A\n",
-      "BC817K-16\n",
-      "BC546B\n",
-      "BC546C\n",
-      "BC327-40\n",
-      "BC546A\n",
-      "BC183\n",
-      "BC182\n",
-      "BC184\n",
-=======
-      "2N4123\n",
-      "2N4124\n",
-      "2N3906\n",
-      "PZT3906\n",
-      "BC547C\n",
-      "BC182B\n",
-      "BC549C\n",
-      "BC549B\n",
-      "BC550C\n",
-      "BC337\n",
-      "BC338\n",
-      "BC547A\n",
-      "MMBT3906\n",
-      "BC547B\n",
-      "BC549\n",
-      "BC548\n",
-      "BC547\n",
-      "BC546\n",
-      "MMBT4124\n",
-      "MMBT6427\n",
-      "BC550\n",
-      "BC548B\n",
-      "BC548C\n",
-      "BC546B\n",
-      "BC546C\n",
-      "BC546A\n",
-      "BC182\n",
->>>>>>> 669e156f
-      "2N6426\n"
-     ]
-    }
-   ],
-   "source": [
-    "print x - g\n",
-    "for p in x:\n",
-    "    print p"
-   ]
-  },
-  {
-   "cell_type": "code",
-   "execution_count": 43,
-   "metadata": {
-    "collapsed": false
-   },
-   "outputs": [
-    {
-     "data": {
-      "text/plain": [
-       "Fraction(1, 1)"
-      ]
-     },
-     "execution_count": 43,
-     "metadata": {},
-     "output_type": "execute_result"
-    }
-   ],
-   "source": []
-  },
-  {
-   "cell_type": "code",
-   "execution_count": 45,
-   "metadata": {
-    "collapsed": true
-   },
-   "outputs": [],
-   "source": [
-    "# ranges (e.g., BC546-BC548) or lists (e.g., BC546/547/548)"
-   ]
-  },
-  {
-   "cell_type": "code",
-   "execution_count": 175,
-   "metadata": {
-    "collapsed": false
-   },
-   "outputs": [
-    {
-     "name": "stdout",
-     "output_type": "stream",
-     "text": [
-      "[debug] Inferred Phrases: \n",
-      "  ['BC547A, ABC, D']\n",
-      "[debug] Final Set: \n",
-      "  ['BC547A']\n"
-     ]
-    }
-   ],
-   "source": [
-    "import re\n",
-    "from difflib import Differ, SequenceMatcher\n",
-    "from pprint import pprint\n",
-    "\n",
-    "DEBUG = True\n",
-    "\n",
-    "def atoi(num_str):\n",
-    "    '''\n",
-    "    Converts a string to an integer, or returns None.\n",
-    "    '''\n",
-    "    try:\n",
-    "        return int(num_str)\n",
-    "    except:\n",
-    "        pass\n",
-    "    return None\n",
-    "\n",
-    "# phrases = [\"BC546A/B/C...BC550A/B/C\", \"BC547A, BC5XB, C\", \"BC546A~BC546Z\", \"BC546/550/543\", \"BC547A/BC548B\", \"BC182,A,B\", \"BC546/D\"]\n",
-    "phrases = [\"BC547A, ABC, D\"]\n",
-    "# This range pattern will find text that \"looks like\" a range.\n",
-    "range_pattern = re.compile(ur'(?P<start>[\\w/]+)(?:\\s*(\\.{3,}|\\~|\\-+|to)\\s*)(?P<end>[\\w/]+)')\n",
-    "suffix_pattern = re.compile(ur'(?P<spacer>(?:,|\\/)\\s*)(?P<suffix>\\w+)')\n",
-    "base_pattern = re.compile(ur'(?P<base>\\w+)(?P<spacer>(?:,|\\/)\\s*)?(?P<suffix>\\w+)?')\n",
-    "for phrase in phrases:\n",
-    "    inferred_phrases = set()\n",
-    "    final_set = set()\n",
-    "    m = re.search(range_pattern, phrase)\n",
-    "    if m:\n",
-    "        start = m.group(\"start\")\n",
-    "        end = m.group(\"end\")\n",
-    "        \n",
-    "        if DEBUG:\n",
-    "            print \"[debug] Start: %s \\t End: %s\" % (start, end)\n",
-    "        \n",
-    "        # Use difflib to find difference. We are interested in 'replace' only\n",
-    "        seqm = SequenceMatcher(None, start, end).get_opcodes();\n",
-    "        for opcode, a0, a1, b0, b1 in seqm:\n",
-    "            if opcode == 'equal':\n",
-    "                continue\n",
-    "            elif opcode == 'insert':\n",
-    "                break\n",
-    "            elif opcode == 'delete':\n",
-    "                break\n",
-    "            elif opcode == 'replace':\n",
-    "                # NOTE: Potential bug if there is more than 1 replace\n",
-    "                start_diff = start[a0:a1]\n",
-    "                end_diff = end[b0:b1]\n",
-    "            else:\n",
-    "                raise RuntimeError, \"[ERROR] unexpected opcode\"\n",
-    "\n",
-    "\n",
-    "        if DEBUG: print \"[debug] start_diff: %s \\t end_diff: %s\" % (start_diff, end_diff)\n",
-    "\n",
-    "        # Check Numbers\n",
-    "        if atoi(start_diff) and atoi(end_diff):\n",
-    "            if DEBUG: print \"[debug] Enumerate %d to %d\" % (start_num, end_num)\n",
-    "            # generate a list of the numbers plugged in\n",
-    "            number_range = range(atoi(start_diff), atoi(end_diff) + 1)\n",
-    "            for number in number_range:\n",
-    "                new_phrase = start.replace(start_diff,str(number))\n",
-    "                # Produce the strings with the enumerated ranges\n",
-    "                inferred_phrases.add(new_phrase)\n",
-    "\n",
-    "        # Second, check for single-letter enumeration\n",
-    "        if len(start_diff) == 1 and len(end_diff) == 1:\n",
-    "            if start_diff.isalpha() and end_diff.isalpha():\n",
-    "                def char_range(a, b):\n",
-    "                    '''\n",
-    "                    Generates the characters from a to b inclusive.\n",
-    "                    '''\n",
-    "                    for c in xrange(ord(a), ord(b)+1):\n",
-    "                        yield chr(c)\n",
-    "                \n",
-    "                if DEBUG: print \"[debug] Enumerate %s to %s\" % (start_diff, end_diff)\n",
-    "                letter_range = char_range(start_diff, end_diff)\n",
-    "                for letter in letter_range:\n",
-    "                    new_phrase = start.replace(start_diff,letter)\n",
-    "                    # Produce the strings with the enumerated ranges\n",
-    "                    inferred_phrases.add(new_phrase)\n",
-    "    else: inferred_phrases.add(phrase)\n",
-    "    if DEBUG: print \"[debug] Inferred Phrases: \\n  \" + str(sorted(inferred_phrases))\n",
-    "    \n",
-    "    # Handle lists for each of the inferred phrases\n",
-    "    # NOTE: this only does the simple case of replacing same-length suffixes.\n",
-    "    # we do not handle cases like \"BC546A/B/XYZ/QR\"\n",
-    "    for phrase in inferred_phrases:\n",
-    "        first_match = re.search(base_pattern,phrase)\n",
-    "        if first_match: \n",
-    "            base = re.search(base_pattern,phrase).group(\"base\");\n",
-    "            final_set.add(base) # add the base (multiple times, but set handles that)\n",
-    "            if (first_match.group(\"suffix\")):\n",
-    "                all_suffix_lengths = set()\n",
-    "                # This is a bit inefficient but this first pass just is here\n",
-    "                # to make sure that the suffixes are the same length\n",
-    "                for m in re.finditer(suffix_pattern, phrase):\n",
-    "                    suffix = m.group(\"suffix\")\n",
-    "                    suffix_len = len(suffix)\n",
-    "                if len(all_suffix_lengths) == 1:\n",
-    "                    for m in re.finditer(suffix_pattern, phrase):\n",
-    "                        spacer = m.group(\"spacer\")\n",
-    "                        suffix = m.group(\"suffix\")\n",
-    "                        suffix_len = len(suffix)\n",
-    "                        if prev_suffix_len != suffix_len:\n",
-    "                            break # suffixes aren't same length\n",
-    "\n",
-    "                        trimmed = base[:-suffix_len]\n",
-    "                        final_set.add(trimmed+suffix)\n",
-    "    if DEBUG: print \"[debug] Final Set: \\n  \" + str(sorted(final_set))\n",
-    "\n",
-    "    # NOTE: We make a few assumptions (e.g. suffixes must be same length), but\n",
-    "    # one important unstated assumption is that if there is a single suffix,\n",
-    "    # (e.g. BC546A/B), the single suffix will be swapped in no matter what.\n",
-    "    # In this example, it works. But if we had \"ABCD/EFG\" we would get \"ABCD,AEFG\""
-   ]
-  },
-  {
-   "cell_type": "code",
-   "execution_count": null,
-   "metadata": {
-    "collapsed": false
-   },
-   "outputs": [],
-   "source": []
-  },
-  {
-   "cell_type": "code",
-   "execution_count": null,
-   "metadata": {
-    "collapsed": false
-   },
-   "outputs": [],
-   "source": []
-  },
-  {
-   "cell_type": "code",
-   "execution_count": null,
-   "metadata": {
-    "collapsed": false
-   },
-   "outputs": [],
-   "source": []
-  },
-  {
-   "cell_type": "code",
-   "execution_count": null,
-   "metadata": {
-    "collapsed": true
-   },
-   "outputs": [],
-   "source": []
-  }
- ],
- "metadata": {
-  "kernelspec": {
-   "display_name": "Python 2",
-   "language": "python",
-   "name": "python2"
-  },
-  "language_info": {
-   "codemirror_mode": {
-    "name": "ipython",
-    "version": 2
-   },
-   "file_extension": ".py",
-   "mimetype": "text/x-python",
-   "name": "python",
-   "nbconvert_exporter": "python",
-   "pygments_lexer": "ipython2",
-   "version": "2.7.12"
-  }
- },
- "nbformat": 4,
- "nbformat_minor": 0
-}+{
+ "cells": [
+  {
+   "cell_type": "markdown",
+   "metadata": {},
+   "source": [
+    "# Tables Total Recall"
+   ]
+  },
+  {
+   "cell_type": "markdown",
+   "metadata": {},
+   "source": [
+    "The purpose of this notebook is to get to the point where we can extract 100% of part names from transistor hardware sheets."
+   ]
+  },
+  {
+   "cell_type": "code",
+   "execution_count": 11,
+   "metadata": {
+    "collapsed": false
+   },
+   "outputs": [
+    {
+     "name": "stdout",
+     "output_type": "stream",
+     "text": [
+      "The autoreload extension is already loaded. To reload it, use:\n",
+      "  %reload_ext autoreload\n"
+     ]
+    }
+   ],
+   "source": [
+    "%load_ext autoreload\n",
+    "%autoreload 2"
+   ]
+  },
+  {
+   "cell_type": "code",
+   "execution_count": 13,
+   "metadata": {
+    "collapsed": false
+   },
+   "outputs": [
+    {
+     "name": "stdout",
+     "output_type": "stream",
+     "text": [
+      "CPU times: user 11.9 s, sys: 64 ms, total: 12 s\n",
+      "Wall time: 12 s\n",
+      "Corpus has been loaded.\n"
+     ]
+    }
+   ],
+   "source": [
+    "load_pickle = True # This takes 12sec\n",
+    "save_pickle = True # Saved all the documents last time. Took 30min.\n",
+    "\n",
+    "corpus_loaded = False\n",
+    "if load_pickle:\n",
+    "    try:\n",
+    "        import cPickle\n",
+    "        with open(\"data/hardware/hardware_corpus.pkl\",\"r\") as pkl:\n",
+    "            %time corpus = cPickle.load(pkl)\n",
+    "        corpus_loaded = True\n",
+    "        print \"Corpus has been loaded.\"\n",
+    "    except:\n",
+    "        print \"Corpus could not be loaded.\"\n",
+    "        print \"Corpus will be parsed instead...\"\n",
+    "if not corpus_loaded:\n",
+    "    from snorkel.parser import CorpusParser\n",
+    "    from snorkel.parser import HTMLParser\n",
+    "#     from snorkel.parser import SentenceParser\n",
+    "    from snorkel.parser import TableParser\n",
+    "\n",
+    "    doc_parser = HTMLParser(path='data/hardware/hardware_html/')\n",
+    "#     context_parser = SentenceParser()\n",
+    "    context_parser = TableParser()\n",
+    "\n",
+    "    cp = CorpusParser(doc_parser, context_parser)\n",
+    "    %time corpus = cp.parse_corpus(name='Hardware Corpus')\n",
+    "    print \"Corpus has been parsed.\"\n",
+    "    \n",
+    "    if save_pickle:\n",
+    "        with open(\"data/hardware/hardware_corpus.pkl\",\"w\") as pkl:\n",
+    "            %time cPickle.dump(corpus, pkl)\n",
+    "            print \"Corpus has been pickled.\""
+   ]
+  },
+  {
+   "cell_type": "code",
+   "execution_count": 25,
+   "metadata": {
+    "collapsed": false
+   },
+   "outputs": [
+    {
+     "name": "stdout",
+     "output_type": "stream",
+     "text": [
+      "Loaded 179 gold part numbers.\n"
+     ]
+    }
+   ],
+   "source": [
+    "from load_dictionaries import load_hardware_dictionary\n",
+    "\n",
+    "gold_parts = load_hardware_dictionary()\n",
+    "print \"Loaded %s gold part numbers.\" % len(gold_parts)"
+   ]
+  },
+  {
+   "cell_type": "code",
+   "execution_count": 26,
+   "metadata": {
+    "collapsed": false
+   },
+   "outputs": [
+    {
+     "name": "stdout",
+     "output_type": "stream",
+     "text": [
+      "CPU times: user 1.28 s, sys: 0 ns, total: 1.28 s\n",
+      "Wall time: 1.25 s\n",
+      "Span(\"BC546\", context=None, chars=[41,45], words=[18,18])\n",
+      "Span(\"BC547\", context=None, chars=[50,54], words=[22,22])\n",
+      "Span(\"BC548\", context=None, chars=[59,63], words=[26,26])\n",
+      "Span(\"BC546B\", context=None, chars=[24,29], words=[11,11])\n",
+      "Span(\"BC547B\", context=None, chars=[32,37], words=[13,13])\n",
+      "Extracted 1111 candidate part numbers.\n"
+     ]
+    }
+   ],
+   "source": [
+    "from snorkel.candidates import Ngrams, EntityExtractor\n",
+    "from snorkel.matchers import RegexMatchEach, DictionaryMatch, RangeMatcher\n",
+    "\n",
+    "ngrams = Ngrams(n_max=2)\n",
+    "part_matcher = DictionaryMatch(d=gold_parts, longest_match_only=False)\n",
+    "part_extractor = EntityExtractor(ngrams, part_matcher)\n",
+    "\n",
+    "%time parts = part_extractor.extract(corpus.get_sentences(), name='all')\n",
+    "for p in parts[:5]: \n",
+    "    print p\n",
+    "print \"Extracted %s candidate part numbers.\" % len(parts)"
+   ]
+  },
+  {
+   "cell_type": "code",
+   "execution_count": 27,
+   "metadata": {
+    "collapsed": false
+   },
+   "outputs": [
+    {
+     "name": "stdout",
+     "output_type": "stream",
+     "text": [
+      "Recall: 0.799 (143/179)\n",
+      "Precision: 1.000 (1/1)\n"
+     ]
+    }
+   ],
+   "source": [
+    "from fractions import Fraction\n",
+    "g = set(gold_parts)\n",
+    "x = set([p.get_span() for p in parts])\n",
+    "recall = Fraction(len(g.intersection(x)),len(g))\n",
+    "precision = Fraction(len(g.intersection(x)),len(x))\n",
+    "print \"Recall: %0.3f (%s/%s)\" % (float(recall), recall.numerator, recall.denominator)\n",
+    "print \"Precision: %0.3f (%s/%s)\" % (float(precision), precision.numerator, precision.denominator)"
+   ]
+  },
+  {
+   "cell_type": "code",
+   "execution_count": 28,
+   "metadata": {
+    "collapsed": false
+   },
+   "outputs": [
+    {
+     "name": "stdout",
+     "output_type": "stream",
+     "text": [
+      "set([])\n",
+      "BC817-16\n",
+      "2N4123\n",
+      "2N4124\n",
+      "BC818-16\n",
+      "BC857CW\n",
+      "BC817K-40W\n",
+      "BC859C\n",
+      "BC859B\n",
+      "BC817W\n",
+      "BC550C\n",
+      "BC817K-25\n",
+      "SMBT3904S\n",
+      "DTC124EE\n",
+      "BC846AW\n",
+      "BC847CW\n",
+      "BC846\n",
+      "BC847\n",
+      "BC850B\n",
+      "BC850C\n",
+      "BC846A\n",
+      "BC846B\n",
+      "BC858C-3L\n",
+      "BC857A-Z3E\n",
+      "BC238B\n",
+      "BC858B\n",
+      "BC858C\n",
+      "BC846W\n",
+      "BC858A\n",
+      "BC327-25\n",
+      "BC857B-3F\n",
+      "DTC123JE\n",
+      "BC846BW\n",
+      "BC807-40\n",
+      "BC847BW\n",
+      "BC858A-3J\n",
+      "2N3906\n",
+      "2N3904\n",
+      "2N3905\n",
+      "DTC123EE\n",
+      "BC182B\n",
+      "BC860BW\n",
+      "DTC114WKA\n",
+      "BC857BL3\n",
+      "BC327-16\n",
+      "BC856A-3A\n",
+      "DTC114EE\n",
+      "BC817-40\n",
+      "BC817-40W\n",
+      "DTC143ZE\n",
+      "BC817-25\n",
+      "BC337-40\n",
+      "BC859C-Z4C\n",
+      "BC859A-Z4A\n",
+      "BC860C-4GZ\n",
+      "BC857BW\n",
+      "DTC114YE\n",
+      "BC860CW\n",
+      "BC817K-40\n",
+      "BC860B\n",
+      "DTC124XE\n",
+      "BC807-16W\n",
+      "BC807-25\n",
+      "BC818\n",
+      "BC807-25W\n",
+      "BC817K-16W\n",
+      "BC858B-3K\n",
+      "BC817\n",
+      "BC859B-4B\n",
+      "BC849B\n",
+      "BC849C\n",
+      "DTC114TE\n",
+      "BC549C\n",
+      "BC549B\n",
+      "DTC143EE\n",
+      "BC818K-16W\n",
+      "MMBT3904\n",
+      "MMBT3906\n",
+      "BC860A-Z4E\n",
+      "BC549\n",
+      "BC548\n",
+      "BC807-16\n",
+      "DTC143TE\n",
+      "BC807W\n",
+      "BC547\n",
+      "BC546\n",
+      "BC846T\n",
+      "BC807\n",
+      "MMBT6427\n",
+      "BC327\n",
+      "BC550\n",
+      "BC548A\n",
+      "BC548B\n",
+      "BC548C\n",
+      "BC818K-40\n",
+      "BC857C-3G\n",
+      "BC817-16W\n",
+      "BC858CW\n",
+      "DTC114WUA\n",
+      "BC847B\n",
+      "BC847C\n",
+      "DTC144EE\n",
+      "BC847A\n",
+      "PZT3904\n",
+      "BC337-16\n",
+      "PZT3906\n",
+      "BC857C\n",
+      "BC857B\n",
+      "BC857A\n",
+      "BC337-25\n",
+      "BC817K-25W\n",
+      "BC182A\n",
+      "BC337\n",
+      "BC338\n",
+      "BC547A\n",
+      "BC547C\n",
+      "BC547B\n",
+      "BC239\n",
+      "BC856B-Z3B\n",
+      "BC237A\n",
+      "BC847AW\n",
+      "BC817-25W\n",
+      "BC818-40\n",
+      "BC237\n",
+      "MMBT4124\n",
+      "BC807-40W\n",
+      "BC818-25\n",
+      "BC856A\n",
+      "BC856B\n",
+      "DTC114WE\n",
+      "BC860B-4F\n",
+      "BC858BW\n",
+      "BC848C\n",
+      "BC848B\n",
+      "BC848A\n",
+      "BC817K-16\n",
+      "BC546B\n",
+      "BC546C\n",
+      "BC327-40\n",
+      "BC546A\n",
+      "BC183\n",
+      "BC182\n",
+      "BC184\n",
+      "2N6426\n"
+     ]
+    }
+   ],
+   "source": [
+    "print x - g\n",
+    "for p in x:\n",
+    "    print p"
+   ]
+  },
+  {
+   "cell_type": "code",
+   "execution_count": 43,
+   "metadata": {
+    "collapsed": false
+   },
+   "outputs": [
+    {
+     "data": {
+      "text/plain": [
+       "Fraction(1, 1)"
+      ]
+     },
+     "execution_count": 43,
+     "metadata": {},
+     "output_type": "execute_result"
+    }
+   ],
+   "source": []
+  },
+  {
+   "cell_type": "code",
+   "execution_count": 45,
+   "metadata": {
+    "collapsed": true
+   },
+   "outputs": [],
+   "source": [
+    "# ranges (e.g., BC546-BC548) or lists (e.g., BC546/547/548)"
+   ]
+  },
+  {
+   "cell_type": "code",
+   "execution_count": 175,
+   "metadata": {
+    "collapsed": false
+   },
+   "outputs": [
+    {
+     "name": "stdout",
+     "output_type": "stream",
+     "text": [
+      "[debug] Inferred Phrases: \n",
+      "  ['BC547A, ABC, D']\n",
+      "[debug] Final Set: \n",
+      "  ['BC547A']\n"
+     ]
+    }
+   ],
+   "source": [
+    "import re\n",
+    "from difflib import Differ, SequenceMatcher\n",
+    "from pprint import pprint\n",
+    "\n",
+    "DEBUG = True\n",
+    "\n",
+    "def atoi(num_str):\n",
+    "    '''\n",
+    "    Converts a string to an integer, or returns None.\n",
+    "    '''\n",
+    "    try:\n",
+    "        return int(num_str)\n",
+    "    except:\n",
+    "        pass\n",
+    "    return None\n",
+    "\n",
+    "# phrases = [\"BC546A/B/C...BC550A/B/C\", \"BC547A, BC5XB, C\", \"BC546A~BC546Z\", \"BC546/550/543\", \"BC547A/BC548B\", \"BC182,A,B\", \"BC546/D\"]\n",
+    "phrases = [\"BC547A, ABC, D\"]\n",
+    "# This range pattern will find text that \"looks like\" a range.\n",
+    "range_pattern = re.compile(ur'(?P<start>[\\w/]+)(?:\\s*(\\.{3,}|\\~|\\-+|to)\\s*)(?P<end>[\\w/]+)')\n",
+    "suffix_pattern = re.compile(ur'(?P<spacer>(?:,|\\/)\\s*)(?P<suffix>\\w+)')\n",
+    "base_pattern = re.compile(ur'(?P<base>\\w+)(?P<spacer>(?:,|\\/)\\s*)?(?P<suffix>\\w+)?')\n",
+    "for phrase in phrases:\n",
+    "    inferred_phrases = set()\n",
+    "    final_set = set()\n",
+    "    m = re.search(range_pattern, phrase)\n",
+    "    if m:\n",
+    "        start = m.group(\"start\")\n",
+    "        end = m.group(\"end\")\n",
+    "        \n",
+    "        if DEBUG:\n",
+    "            print \"[debug] Start: %s \\t End: %s\" % (start, end)\n",
+    "        \n",
+    "        # Use difflib to find difference. We are interested in 'replace' only\n",
+    "        seqm = SequenceMatcher(None, start, end).get_opcodes();\n",
+    "        for opcode, a0, a1, b0, b1 in seqm:\n",
+    "            if opcode == 'equal':\n",
+    "                continue\n",
+    "            elif opcode == 'insert':\n",
+    "                break\n",
+    "            elif opcode == 'delete':\n",
+    "                break\n",
+    "            elif opcode == 'replace':\n",
+    "                # NOTE: Potential bug if there is more than 1 replace\n",
+    "                start_diff = start[a0:a1]\n",
+    "                end_diff = end[b0:b1]\n",
+    "            else:\n",
+    "                raise RuntimeError, \"[ERROR] unexpected opcode\"\n",
+    "\n",
+    "\n",
+    "        if DEBUG: print \"[debug] start_diff: %s \\t end_diff: %s\" % (start_diff, end_diff)\n",
+    "\n",
+    "        # Check Numbers\n",
+    "        if atoi(start_diff) and atoi(end_diff):\n",
+    "            if DEBUG: print \"[debug] Enumerate %d to %d\" % (start_num, end_num)\n",
+    "            # generate a list of the numbers plugged in\n",
+    "            number_range = range(atoi(start_diff), atoi(end_diff) + 1)\n",
+    "            for number in number_range:\n",
+    "                new_phrase = start.replace(start_diff,str(number))\n",
+    "                # Produce the strings with the enumerated ranges\n",
+    "                inferred_phrases.add(new_phrase)\n",
+    "\n",
+    "        # Second, check for single-letter enumeration\n",
+    "        if len(start_diff) == 1 and len(end_diff) == 1:\n",
+    "            if start_diff.isalpha() and end_diff.isalpha():\n",
+    "                def char_range(a, b):\n",
+    "                    '''\n",
+    "                    Generates the characters from a to b inclusive.\n",
+    "                    '''\n",
+    "                    for c in xrange(ord(a), ord(b)+1):\n",
+    "                        yield chr(c)\n",
+    "                \n",
+    "                if DEBUG: print \"[debug] Enumerate %s to %s\" % (start_diff, end_diff)\n",
+    "                letter_range = char_range(start_diff, end_diff)\n",
+    "                for letter in letter_range:\n",
+    "                    new_phrase = start.replace(start_diff,letter)\n",
+    "                    # Produce the strings with the enumerated ranges\n",
+    "                    inferred_phrases.add(new_phrase)\n",
+    "    else: inferred_phrases.add(phrase)\n",
+    "    if DEBUG: print \"[debug] Inferred Phrases: \\n  \" + str(sorted(inferred_phrases))\n",
+    "    \n",
+    "    # Handle lists for each of the inferred phrases\n",
+    "    # NOTE: this only does the simple case of replacing same-length suffixes.\n",
+    "    # we do not handle cases like \"BC546A/B/XYZ/QR\"\n",
+    "    for phrase in inferred_phrases:\n",
+    "        first_match = re.search(base_pattern,phrase)\n",
+    "        if first_match: \n",
+    "            base = re.search(base_pattern,phrase).group(\"base\");\n",
+    "            final_set.add(base) # add the base (multiple times, but set handles that)\n",
+    "            if (first_match.group(\"suffix\")):\n",
+    "                all_suffix_lengths = set()\n",
+    "                # This is a bit inefficient but this first pass just is here\n",
+    "                # to make sure that the suffixes are the same length\n",
+    "                for m in re.finditer(suffix_pattern, phrase):\n",
+    "                    suffix = m.group(\"suffix\")\n",
+    "                    suffix_len = len(suffix)\n",
+    "                if len(all_suffix_lengths) == 1:\n",
+    "                    for m in re.finditer(suffix_pattern, phrase):\n",
+    "                        spacer = m.group(\"spacer\")\n",
+    "                        suffix = m.group(\"suffix\")\n",
+    "                        suffix_len = len(suffix)\n",
+    "                        if prev_suffix_len != suffix_len:\n",
+    "                            break # suffixes aren't same length\n",
+    "\n",
+    "                        trimmed = base[:-suffix_len]\n",
+    "                        final_set.add(trimmed+suffix)\n",
+    "    if DEBUG: print \"[debug] Final Set: \\n  \" + str(sorted(final_set))\n",
+    "\n",
+    "    # NOTE: We make a few assumptions (e.g. suffixes must be same length), but\n",
+    "    # one important unstated assumption is that if there is a single suffix,\n",
+    "    # (e.g. BC546A/B), the single suffix will be swapped in no matter what.\n",
+    "    # In this example, it works. But if we had \"ABCD/EFG\" we would get \"ABCD,AEFG\""
+   ]
+  },
+  {
+   "cell_type": "code",
+   "execution_count": null,
+   "metadata": {
+    "collapsed": false
+   },
+   "outputs": [],
+   "source": []
+  },
+  {
+   "cell_type": "code",
+   "execution_count": null,
+   "metadata": {
+    "collapsed": false
+   },
+   "outputs": [],
+   "source": []
+  },
+  {
+   "cell_type": "code",
+   "execution_count": null,
+   "metadata": {
+    "collapsed": false
+   },
+   "outputs": [],
+   "source": []
+  },
+  {
+   "cell_type": "code",
+   "execution_count": null,
+   "metadata": {
+    "collapsed": true
+   },
+   "outputs": [],
+   "source": []
+  }
+ ],
+ "metadata": {
+  "kernelspec": {
+   "display_name": "Python 2",
+   "language": "python",
+   "name": "python2"
+  },
+  "language_info": {
+   "codemirror_mode": {
+    "name": "ipython",
+    "version": 2
+   },
+   "file_extension": ".py",
+   "mimetype": "text/x-python",
+   "name": "python",
+   "nbconvert_exporter": "python",
+   "pygments_lexer": "ipython2",
+   "version": "2.7.12"
+  }
+ },
+ "nbformat": 4,
+ "nbformat_minor": 0
+}