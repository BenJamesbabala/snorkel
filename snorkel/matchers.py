import re
import warnings
try:
    from nltk.stem.porter import PorterStemmer
except ImportError:
    warnings.warn("nltk not installed- some default functionality may be absent.")


class Matcher(object):
    """
    Applies a function f : c -> {True,False} to a generator of candidates,
    returning only candidates _c_ s.t. _f(c) == True_,
    where f can be compositionally defined.
    """
    def __init__(self, *children, **opts):
        self.children           = children
        self.opts               = opts
        self.longest_match_only = self.opts.get('longest_match_only', False)
        self.init()
        self._check_opts()

    def init(self):
        pass

    def _check_opts(self):
        """
        Checks for unsupported opts, throws error if found
        NOTE: Must be called _after_ init()
        """
        for opt in self.opts.keys():
            if not self.__dict__.has_key(opt):
                raise Exception("Unsupported option: %s" % opt)

    def _f(self, c):
        """The internal (non-composed) version of filter function f"""
        return True

    def f(self, c):
        """
        The recursively composed version of filter function f
        By default, returns logical **conjunction** of operator and single child operator
        """
        if len(self.children) == 0:
            return self._f(c)
        elif len(self.children) == 1:
            return self._f(c) and self.children[0].f(c)
        else:
            raise Exception("%s does not support more than one child Matcher" % self.__name__)

    def _is_subspan(self, c, span):
        """Tests if candidate c is subspan of span, where span is defined specific to candidate type"""
        return False

    def _get_span(self, c):
        """Gets a tuple that identifies a span for the specific candidate class that c belongs to"""
        return c

    def apply(self, candidates):
        """
        Apply the Matcher to a **generator** of candidates
        Optionally only takes the longest match (NOTE: assumes this is the *first* match)
        """
        seen_spans = set()
        for c in candidates:
            if self.f(c) is True and (not self.longest_match_only or not any([self._is_subspan(c, s) for s in seen_spans])):
                if self.longest_match_only:
                    seen_spans.add(self._get_span(c))
                yield c


WORDS = 'words'

class NgramMatcher(Matcher):
    """Matcher base class for Ngram objects"""
    def _is_subspan(self, c, span):
        """Tests if candidate c is subspan of span, where span is defined specific to candidate type"""
        return c.char_start >= span[0] and c.char_end <= span[1]

    def _get_span(self, c):
        """Gets a tuple that identifies a span for the specific candidate class that c belongs to"""
        return (c.char_start, c.char_end)


class DictionaryMatch(NgramMatcher):
    """Selects candidate Ngrams that match against a given list d"""
    def init(self):
        self.ignore_case = self.opts.get('ignore_case', True)
        self.attrib      = self.opts.get('attrib', WORDS)
        try:
            self.d = frozenset(w.lower() if self.ignore_case else w for w in self.opts['d'])
        except KeyError:
            raise Exception("Please supply a dictionary (list of phrases) d as d=d.")

        # Optionally use a stemmer, preprocess the dictionary
        # Note that user can provide *an object having a stem() method*
        self.stemmer = self.opts.get('stemmer', None)
        if self.stemmer is not None:
            if self.stemmer == 'porter':
                self.stemmer = PorterStemmer()
            self.d = frozenset(self._stem(w) for w in list(self.d))

    def _stem(self, w):
        """Apply stemmer, handling encoding errors"""
        try:
            return self.stemmer.stem(w)
        except UnicodeDecodeError:
            return w

    def _f(self, c):
        p = c.get_attrib_span(self.attrib)
        p = p.lower() if self.ignore_case else p
        p = self._stem(p) if self.stemmer is not None else p
        return True if p in self.d else False


class Union(NgramMatcher):
    """Takes the union of candidate sets returned by child operators"""
    def f(self, c):
       for child in self.children:
           if child.f(c) > 0:
               return True
       return False


class Concat(NgramMatcher):
    """
    Selects candidates which are the concatenation of adjacent matches from child operators
    NOTE: Currently slices on **word index** and considers concatenation along these divisions only
    """
    def init(self):
        self.permutations   = self.opts.get('permutations', False)
        self.left_required  = self.opts.get('left_required', True)
        self.right_required = self.opts.get('right_required', True)
        self.ignore_sep     = self.opts.get('ignore_sep', True)
        self.sep            = self.opts.get('sep', " ")

    def f(self, c):
        if len(self.children) != 2:
            raise ValueError("Concat takes two child Matcher objects as arguments.")
        if not self.left_required and self.children[1].f(c):
            return True
        if not self.right_required and self.children[0].f(c):
            return True

        # Iterate over candidate splits **at the word boundaries**
        for wsplit in range(c.get_word_start()+1, c.get_word_end()+1):
            csplit = c.word_to_char_index(wsplit) - c.char_start  # NOTE the switch to **candidate-relative** char index

            # Optionally check for specific separator
            if self.ignore_sep or c.get_span()[csplit-1] == self.sep:
                c1 = c[:csplit-len(self.sep)]
                c2 = c[csplit:]
                if self.children[0].f(c1) and self.children[1].f(c2):
                    return True
                if self.permutations and self.children[1].f(c1) and self.children[0].f(c2):
                    return True
        return False


class SlotFillMatch(NgramMatcher):
    """Matches a slot fill pattern of matchers _at the character level_"""
    def init(self):
        self.attrib = self.opts.get('attrib', WORDS)
        try:
            self.pattern = self.opts['pattern']
        except KeyError:
            raise Exception("Please supply a slot-fill pattern p as pattern=p.")

        # Parse slot fill pattern
        split        = re.split(r'\{(\d+)\}', self.pattern)
        self._ops    = map(int, split[1::2])
        self._splits = split[::2]

        # Check for correct number of child matchers / slots
        if len(self.children) != len(set(self._ops)):
            raise ValueError("Number of provided matchers (%s) != number of slots (%s)." \
                    % (len(self.children), len(set(self._ops))))

    def f(self, c):
        # First, filter candidates by matching splits pattern
        m = re.match(r'(.+)'.join(self._splits) + r'$', c.get_attrib_span(self.attrib))
        if m is None:
            return False

        # Then, recursively apply matchers
        for i,op in enumerate(self._ops):
            if self.children[op].f(c[m.start(i+1):m.end(i+1)]) == 0:
                return False
        return True


class RegexMatch(NgramMatcher):
    """Base regex class- does not specify specific semantics of *what* is being matched yet"""
    def init(self):
        try:
            self.rgx = self.opts['rgx']
        except KeyError:
            raise Exception("Please supply a regular expression string r as rgx=r.")
        self.ignore_case = self.opts.get('ignore_case', True)
        self.attrib      = self.opts.get('attrib', WORDS)
        self.sep         = self.opts.get('sep', " ")

        # Compile regex matcher
        # NOTE: Enforce full span matching by ensuring that regex ends with $!
        self.rgx = self.rgx if self.rgx.endswith('$') else self.rgx + r'$'
        self.r = re.compile(self.rgx, flags=re.I if self.ignore_case else 0)

    def _f(self, c):
        raise NotImplementedError()


class RegexMatchSpan(RegexMatch):
    """Matches regex pattern on **full concatenated span**"""
    def _f(self, c):
        return True if self.r.match(c.get_attrib_span(self.attrib, sep=self.sep)) is not None else 0


class RegexMatchEach(RegexMatch):
    """Matches regex pattern on **each token**"""
    def _f(self, c):
<<<<<<< HEAD
        return 1 if all([self.r.match(t) is not None for t in c.get_attrib_tokens(self.attrib)]) else 0
=======
        return True if all([self.r.match(t) is not None for t in c.get_attrib_tokens(self.attrib)]) else 0


class NumberMatcher(Matcher):
    """Matches candidates whose words can be converted to a float"""
    def _f(self, c):
        try:
            self.num = float(c.get_attrib_span('words'))
            return True
        except:
            return False


class RangeMatcher(NumberMatcher):
    """
    Matches candidates whose words can be converted to a float within a
    user-defined range (inclusive)
    """
    def init(self):
        try:
            self.low = self.opts['low']
            self.high = self.opts['high']
        except KeyError:
            raise Exception("Please supply a lower (l) and upper (u) bound as low=l and high=u")

    def _f(self, cand):
        return super(RangeMatcher,self)._f(cand) and (self.low <= self.num) and (self.num <= self.high)


class CandidateExtractor(object):
    """Temporary class for interfacing with the post-candidate-extraction code"""
    def __init__(self, candidate_space, matcher):
        self.candidate_space = candidate_space
        self.matcher         = matcher

    def apply(self, s):
        for c in self.matcher.apply(self.candidate_space.apply(s)):
            try:
                yield range(c.word_start, c.word_end+1), 'MATCHER'
            except:
                raise Exception("Candidate must have word_start and word_end attributes.")
>>>>>>> fc931ae9
<|MERGE_RESOLUTION|>--- conflicted
+++ resolved
@@ -218,48 +218,45 @@
 class RegexMatchEach(RegexMatch):
     """Matches regex pattern on **each token**"""
     def _f(self, c):
-<<<<<<< HEAD
-        return 1 if all([self.r.match(t) is not None for t in c.get_attrib_tokens(self.attrib)]) else 0
-=======
         return True if all([self.r.match(t) is not None for t in c.get_attrib_tokens(self.attrib)]) else 0
 
-
-class NumberMatcher(Matcher):
-    """Matches candidates whose words can be converted to a float"""
-    def _f(self, c):
-        try:
-            self.num = float(c.get_attrib_span('words'))
-            return True
-        except:
-            return False
-
-
-class RangeMatcher(NumberMatcher):
-    """
-    Matches candidates whose words can be converted to a float within a
-    user-defined range (inclusive)
-    """
-    def init(self):
-        try:
-            self.low = self.opts['low']
-            self.high = self.opts['high']
-        except KeyError:
-            raise Exception("Please supply a lower (l) and upper (u) bound as low=l and high=u")
-
-    def _f(self, cand):
-        return super(RangeMatcher,self)._f(cand) and (self.low <= self.num) and (self.num <= self.high)
-
-
-class CandidateExtractor(object):
-    """Temporary class for interfacing with the post-candidate-extraction code"""
-    def __init__(self, candidate_space, matcher):
-        self.candidate_space = candidate_space
-        self.matcher         = matcher
-
-    def apply(self, s):
-        for c in self.matcher.apply(self.candidate_space.apply(s)):
-            try:
-                yield range(c.word_start, c.word_end+1), 'MATCHER'
-            except:
-                raise Exception("Candidate must have word_start and word_end attributes.")
->>>>>>> fc931ae9
+# =======
+# class NumberMatcher(Matcher):
+#     """Matches candidates whose words can be converted to a float"""
+#     def _f(self, c):
+#         try:
+#             self.num = float(c.get_attrib_span('words'))
+#             return True
+#         except:
+#             return False
+
+
+# class RangeMatcher(NumberMatcher):
+#     """
+#     Matches candidates whose words can be converted to a float within a
+#     user-defined range (inclusive)
+#     """
+#     def init(self):
+#         try:
+#             self.low = self.opts['low']
+#             self.high = self.opts['high']
+#         except KeyError:
+#             raise Exception("Please supply a lower (l) and upper (u) bound as low=l and high=u")
+
+#     def _f(self, cand):
+#         return super(RangeMatcher,self)._f(cand) and (self.low <= self.num) and (self.num <= self.high)
+
+
+# class CandidateExtractor(object):
+#     """Temporary class for interfacing with the post-candidate-extraction code"""
+#     def __init__(self, candidate_space, matcher):
+#         self.candidate_space = candidate_space
+#         self.matcher         = matcher
+
+#     def apply(self, s):
+#         for c in self.matcher.apply(self.candidate_space.apply(s)):
+#             try:
+#                 yield range(c.word_start, c.word_end+1), 'MATCHER'
+#             except:
+#                 raise Exception("Candidate must have word_start and word_end attributes.")
+# >>>>>>> tables