--- conflicted
+++ resolved
@@ -152,7 +152,6 @@
             % (self.get_span(), self.context.id, self.char_start, self.char_end, self.get_word_start(),
                self.get_word_end())
 
-<<<<<<< HEAD
     ### LF Utilities ###
     def post_window(self, attr='words'):
         return getattr(self.context, attr)[self.get_word_start()+1:]
@@ -197,7 +196,7 @@
         for phrase in phrases:
             for ngram in slice_into_ngrams(getattr(phrase,attr), n_max=n_max):
                 yield ngram
-=======
+
 
 class NgramPair(Candidate):
     """
@@ -231,5 +230,4 @@
             raise KeyError
 
     def __repr__(self):
-        return "NgramPair(%s, %s)" % (self.ngram0, self.ngram1)
->>>>>>> f2732f61
+        return "NgramPair(%s, %s)" % (self.ngram0, self.ngram1)