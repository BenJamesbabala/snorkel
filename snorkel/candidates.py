import sys
import re
from collections import defaultdict
from itertools import chain, product
from time import time
from multiprocessing import Process, Queue, JoinableQueue
from Queue import Empty

# from entity_features import compile_entity_feature_generator
# from snorkel import entity_internal
# from tree_structs import corenlp_to_xmltree, XMLTree

class Candidate(object):
    """A candidate object, **uniquely identified by its id**"""
    def __init__(self, id):
        self.id = id

    def __eq__(self, other):
        try:
            return self.id == other.id
        except:
            raise NotImplementedError()

    def __hash__(self):
        return hash(self.id)


class CandidateSpace(object):
    """
    Defines the **space** of candidate objects
    Calling _apply(x)_ given an object _x_ returns a generator over candidates in _x_.
    """
    def __init__(self):
        pass

    def apply(self, x):
        raise NotImplementedError()


class CandidateExtractorProcess(Process):
    def __init__(self, candidate_space, matcher, contexts_in, candidates_out):
        Process.__init__(self)
        self.candidate_space = candidate_space
        self.matcher         = matcher
        self.contexts_in     = contexts_in
        self.candidates_out  = candidates_out

    def run(self):
        while True:
            try:
                context = self.contexts_in.get(False)
                for candidate in self.matcher.apply(self.candidate_space.apply(context)):
                    self.candidates_out.put(candidate, False)
                self.contexts_in.task_done()
            except Empty:
                break


QUEUE_COLLECT_TIMEOUT = 5

class Candidates(object):
    """
    A generic class to hold and index a set of Candidates
    Takes in a CandidateSpace operator over some context type (e.g. Ngrams, applied over Sentence objects),
    a Matcher over that candidate space, and a set of context objects (e.g. Sentences)
    """
    def __init__(self, candidate_space, matcher, contexts, parallelism=False, join_key='context_id'):
        self.join_key = join_key
        self.ps = []
        self.feats = None
        self.feat_index = {}
        self.contexts = contexts

        # Extract & index candidates
        print "Extracting candidates..."
        if parallelism in [1, False]:
            candidates = self._extract(candidate_space, matcher, contexts)
        else:
            candidates = self._extract_multiprocess(candidate_space, matcher, contexts, parallelism=parallelism)
        self._index(candidates)

    def num_candidates(self):
        return len(self._candidates_by_id)

    def _extract(self, candidate_space, matcher, contexts):
        return chain.from_iterable(matcher.apply(candidate_space.apply(c)) for c in contexts)

    def _extract_multiprocess(self, candidate_space, matcher, contexts, parallelism=2):
        contexts_in    = JoinableQueue()
        candidates_out = Queue()

        # Fill the in-queue with contexts
        for context in contexts:
            contexts_in.put(context)

        # Start worker Processes
        for i in range(parallelism):
            p  = CandidateExtractorProcess(candidate_space, matcher, contexts_in, candidates_out)
            p.start()
            self.ps.append(p)

        # Join on JoinableQueue of contexts
        contexts_in.join()

        # Collect candidates out
        candidates = []
        while True:
            try:
                candidates.append(candidates_out.get(True, QUEUE_COLLECT_TIMEOUT))
            except Empty:
                break
        return candidates

    def _index(self, candidates):
        self._candidates_by_id         = {}
        self._candidates_by_context_id = defaultdict(list)
        for c in candidates:
            self._candidates_by_id[c.id] = c
            self._candidates_by_context_id[c.__dict__[self.join_key]].append(c)

    def __iter__(self):
        """Default iterator is over Candidates"""
        return self._candidates_by_id.itervalues()

    def get_candidates(self):
        return self._candidates_by_id.values()

    def get_candidate(self, id):
        """Retrieve a candidate by candidate id"""
        return self._candidates_by_id[id]

    def get_candidates_in(self, context_id):
        """Return the candidates in a specific context (e.g. Sentence)"""
        return self._candidates_by_context_id[context_id]

    def gold_stats(self, gold_set):
        """Return precision and recall relative to a "gold" set of candidates of the same type"""
        gold = gold_set if isinstance(gold_set, set) else set(gold_set)
        cs   = self.get_candidates()
        nc   = len(cs)
        ng   = len(gold)
        both = len(gold.intersection(cs))
        print "# of gold annotations\t= %s" % ng
        print "# of candidates\t\t= %s" % nc
        print "Candidate recall\t= %0.3f" % (both / float(ng),)
        print "Candidate precision\t= %0.3f" % (both / float(nc),)


# Basic sentence attributes
WORDS        = 'words'
CHAR_OFFSETS = 'char_offsets'
TEXT         = 'text'

class Ngram(Candidate):
    """A span of _n_ tokens, identified by sentence id and character-index start, end (inclusive)"""
    def __init__(self, char_start, char_end, sent, metadata={}):

        # Inherit full sentence object (tranformed to dict) and check for necessary attribs
        self.sentence = sent if isinstance(sent, dict) else sent._asdict()
        self.sent_id  = self.sentence['id']
        REQ_ATTRIBS = ['id', WORDS]
        if not all([self.sentence.has_key(a) for a in REQ_ATTRIBS]):
            raise ValueError("Sentence object must have attributes %s to form Ngram object" % ", ".join(REQ_ATTRIBS))

        # Set basic object attributes
        self.id          = "%s:%s-%s" % (self.sent_id, char_start, char_end)
        self.char_start  = char_start
        self.char_end    = char_end
        self.char_len    = char_end - char_start + 1
        self.word_start  = self.char_to_word_index(char_start)
        self.word_end    = self.char_to_word_index(char_end)
        self.n           = self.word_end - self.word_start + 1

        # NOTE: We assume that the char_offsets are **relative to the document start**
        self.sent_offset     = self.sentence[CHAR_OFFSETS][0]
        self.sent_char_start = self.char_start - self.sent_offset
        self.sent_char_end   = self.char_end - self.sent_offset

        # A dictionary to hold task-specific metadata e.g. canonical id, category, etc.
        self.metadata = metadata

        # To enable generic methods
        self.context_id = self.sent_id

    def __getitem__(self, key):
        """
        Slice operation returns a new candidate sliced according to **char index**
        Note that the slicing is w.r.t. the candidate range (not the abs. sentence char indexing)
        """
        if isinstance(key, slice):
            char_start = self.char_start if key.start is None else self.char_start + key.start
            if key.stop is None:
                char_end = self.char_end
            elif key.stop >= 0:
                char_end = self.char_start + key.stop - 1
            else:
                char_end = self.char_end + key.stop
            return Ngram(char_start, char_end, self.sentence)
        else:
            raise NotImplementedError()

    def __repr__(self):
        return '<Ngram("%s", id=%s, chars=[%s,%s], words=[%s,%s])' \
            % (self.get_attrib_span(WORDS), self.id, self.char_start, self.char_end, self.word_start, self.word_end)

    def char_to_word_index(self, ci):
        """Given a character-level index (offset), return the index of the **word this char is in**"""
        for i,co in enumerate(self.sentence[CHAR_OFFSETS]):
            if ci == co:
                return i
            elif ci < co:
                return i-1
        return i

    def word_to_char_index(self, wi):
        """Given a word-level index, return the character-level index (offset) of the word's start"""
        return self.sentence[CHAR_OFFSETS][wi]

    def get_attrib_tokens(self, a):
        """Get the tokens of sentence attribute _a_ over the range defined by word_offset, n"""
        return self.sentence[a][self.word_start:self.word_end+1]

    def get_attrib_span(self, a, sep=" "):
        """Get the span of sentence attribute _a_ over the range defined by word_offset, n"""
        # NOTE: Special behavior for words currently (due to correspondence with char_offsets)
        if a == WORDS:
            return self.sentence[TEXT][self.sent_char_start:self.sent_char_end+1]
        else:
            return sep.join(self.get_attrib_tokens(a))

    def get_span(self, sep=" "):
        return self.get_attrib_span(WORDS)


    # def _apply(self, sent):
    #     xt = corenlp_to_xmltree(sent)
    #     for e_idxs, e_label in self.e.apply(sent):
    #         yield entity_internal(e_idxs, e_label, sent, xt)


class Ngrams(CandidateSpace):
    """
    Defines the space of candidates as all n-grams (n <= n_max) in a sentence _x_,
    indexing by **character offset**.
    """
<<<<<<< HEAD
    def __init__(self, n_max=5):
        self.n_max = n_max

=======
    def __init__(self, n_max=5, split_tokens=['-', '/']):
        self.n_max        = n_max
        self.split_rgx    = r'('+r'|'.join(split_tokens)+r')' if split_tokens and len(split_tokens) > 0 else None
    
>>>>>>> eceeaaab
    def apply(self, x):
        s = x if isinstance(x, dict) else x._asdict()
        try:
            cos   = s[CHAR_OFFSETS]
            words = s[WORDS]
            text  = s[TEXT]
        except:
<<<<<<< HEAD
            raise ValueError("Input object must have %s, %s attributes" % (CHAR_OFFSETS, WORDS))
=======
            raise ValueError("Input object must have attributes: " + ' '.join([CHAR_OFFSET, WORDS, TEXT]))
>>>>>>> eceeaaab

        # Loop over all n-grams in **reverse** order (to facilitate longest-match semantics)
        L = len(cos)
        for l in range(1, self.n_max+1)[::-1]:
            for i in range(L-l+1):
<<<<<<< HEAD
                ws = words[i:i+l]
                cl = cos[i+l-1] - cos[i] + len(words[i+l-1])  # NOTE that we derive char_len without using sep
                yield Ngram(char_start=cos[i], char_end=cos[i]+cl-1, sent=s)


"""-------------------------HERE BE BRADEN'S KINGDOM-------------------------"""
# Basic table attributes
CELLS        = 'cells'

class CellNgram(Ngram):
    def __init__(self, cell, ngram):
        super(CellNgram, self).__init__(ngram.char_start, ngram.char_end, ngram.sentence)
        self.context_id = cell.context_id
        self.table_id = cell.table_id
        self.cell_id = cell.cell_id
        self.row_num = cell.row_num
        self.col_num = cell.col_num
        self.html_tag = cell.html_tag
        self.html_attrs = cell.html_attrs
        self.html_anc_tags = cell.html_anc_tags
        self.html_anc_attrs = cell.html_anc_attrs

    def __repr__(self):
        return '<CellNgram("%s", id=%s, chars=[%s,%s], (row,col)=(%s,%s), tag=%s)' \
            % (self.get_attrib_span(WORDS), self.id, self.char_start, self.char_end, self.row_num, self.col_num, self.html_tag)


class CellNgrams(Ngrams):
    """
    Defines the space of candidates as all n-grams (n <= n_max) in a cell within a table _x_
    "Calling _apply(x)_ given an object _x_ returns a generator over candidates in _x_."
    """
    def apply(self, x):
        table = x if isinstance(x, dict) else x._asdict()
        try:
            cells = table[CELLS]
        except:
            raise ValueError("Input object must have %s attribute" % CELLS)

        for cell in cells:
            for ngram in super(CellNgrams, self).apply(cell):
                yield CellNgram(cell, ngram)


# class EntityExtractor(object):
#     def __init__(self, candidate_space, matcher):
#         self.candidate_space = candidate_space
#         self.matcher = matcher

#     def apply(self, context):
#         # if 'table_id' in context._fields:
#         #     for cell in context.cells:
#         #         for e in self.matcher.apply(self.candidate_space.apply(cell)):
#         #             yield e
#         # else:
#         for e in self.matcher.apply(self.candidate_space.apply(context)):
#             yield e

# class RelationExtractor(object):
#     """
#     A generator for relation mentions. NOTE: currently limited to two entities/relation
#     """
#     def __init__(self, entity_extractors):
#         self.arity = len(entity_extractors) if isinstance(entity_extractors, list) else 1
#         self.extractors = entity_extractors

#     def apply(self, context):
#         """
#         Yield a relation for each cross-product (nested for loop) tuple of entities extracted
#             from the given context
#         """
#         for e1 in self.extractors[0].apply(context):
#             for e2 in self.extractors[1].apply(context):
#                 yield Relation(e1,e2)


# class Relation(Candidate):
#     def __init__(self, e1, e2):
#         self.id = "%s:%s" % (e1.id, e2.id)
#         self.context_id = e1.sent_id
#         self.e1 = e1
#         self.e2 = e2

#     def __repr__(self):
#         return 'Relation<Ngram("%s", id=%s),Ngram("%s", id=%s)>' \
#             % (self.e1.get_attrib_span(WORDS), self.e1.id, self.e2.get_attrib_span(WORDS), self.e2.id)

    # def _get_features(self):
    #     entity1_features
    #     entity2_features
    #     Cell_match = True
    #     Row_diff_low = False
    #     Row_diff_0 = True
    #     Row_diff_high = False
    #     Col_diff_low = False
    #     Col_diff_0 = True
    #     Col_diff_high = False
    #     [html_tag]_between = True    (e.g., hr, br)
    #     [Ngram]_between = True  (e.g., "Voltage")


# class Candidates(object):
#     """
#     A generic class to hold and index a set of Candidates
#     Takes in a CandidateSpace operator over some context type (e.g. Ngrams, applied over Sentence objects),
#     a Matcher over that candidate space, and a set of context objects (e.g. Sentences)
#     """
#     def __init__(self, extractor, contexts, parallelism=False, join_key='context_id'):
#         self.join_key = join_key
#         self.ps = []

#         # Extract & index candidates
#         print "Extracting candidates..."
#         if parallelism in [1, False]:
#             candidates = self._extract(extractor, contexts)
#         else:
#             candidates = self._extract_multiprocess(extractor, contexts)
#         self._index(candidates)

#     def _extract(self, extractor, contexts):
#         return chain.from_iterable(extractor.apply(c) for c in contexts)

#     def _extract_multiprocess(self, extractor, contexts, parallelism=2):
#         raise NotImplementedError

#     # NOTE: For tables, _get_features must have access to auxiliary data structures
#     def _get_features(self):
#         raise NotImplementedError

#     def _index(self, candidates):
#         self._candidates_by_id         = {}
#         self._candidates_by_context_id = defaultdict(list)
#         for c in candidates:
#             self._candidates_by_id[c.id] = c
#             self._candidates_by_context_id[c.__dict__[self.join_key]].append(c)

#     def __iter__(self):
#         """Default iterator is over Candidates"""
#         return self._candidates_by_id.itervalues()

#     def get_candidates(self):
#         return self._candidates_by_id.values()

#     def get_candidate(self, id):
#         """Retrieve a candidate by candidate id"""
#         return self._candidates_by_id[id]

#     def get_candidates_in(self, context_id):
#         """Return the candidates in a specific context (e.g. Sentence)"""
#         return self._candidates_by_context_id[context_id]

#     def gold_stats(self, gold_set):
#         """Return precision and recall relative to a "gold" set of candidates of the same type"""
#         gold = gold_set if isinstance(gold_set, set) else set(gold_set)
#         cs   = self.get_candidates()
#         nc   = len(cs)
#         ng   = len(gold)
#         both = len(gold.intersection(cs))
#         print "# of gold annotations\t= %s" % ng
#         print "# of candidates\t\t= %s" % nc
#         print "Candidate recall\t= %0.3f" % (both / float(ng),)
#         print "Candidate precision\t= %0.3f" % (both / float(nc),)

# class Entities(Candidates):
#     def __init__(self, entity_extractor, corpus, parallelism=False):
#         self.corpus = corpus
#         self.extractor = entity_extractor

#     def _extract(self, contexts):
#         return chain.from_iterable(self.extractor.apply(c) for c in contexts)

# class Relations(Candidates):
#     """
#     A generic class to hold and index a set of (candidate) Relations
#     Takes in a RelationExtractor and a corpus of context objects (e.g. Tables)
#     """
#     def __init__(self, relation_extractor, corpus, parallelism=False):
#         self.corpus = corpus
#         self.extractor = relation_extractor

#         # Extract & index candidates
#         print "Extracting candidates..."
#         if parallelism in [1, False]:
#             candidates = self._extract()
#         else:
#             candidates = self._extract_multiprocess()
#         self._index(candidates)

#     def _extract(self):
#         return chain.from_iterable(self.relation_extractor.apply(c) for c in self.corpus.get_contexts())

#     def _extract_multiprocess(self, relation_extractor, corpus, parallelism=2):
#         raise NotImplementedError

#     def _get_features(self):
#         raise NotImplementedError

#     def _index(self, candidates):
#         self._candidates_by_id         = {}
#         self._candidates_by_context_id = defaultdict(list)
#         for c in candidates:
#             self._candidates_by_id[c.id] = c
#             self._candidates_by_context_id[c.__dict__[self.join_key]].append(c)

#     def __iter__(self):
#         """Default iterator is over Candidates"""
#         return self._candidates_by_id.itervalues()

#     def get_candidates(self):
#         return self._candidates_by_id.values()

#     def get_candidate(self, id):
#         """Retrieve a candidate by candidate id"""
#         return self._candidates_by_id[id]

#     def get_candidates_in(self, context_id):
#         """Return the candidates in a specific context (e.g. Sentence)"""
#         return self._candidates_by_context_id[context_id]
=======
                cl         = cos[i+l-1] - cos[i] + len(words[i+l-1])
                char_start = cos[i]
                char_end   = cos[i] + cl - 1
                yield Ngram(char_start=char_start, char_end=char_end, sent=s)
                
                # Check for split
                # NOTE: For simplicity, we only split single tokens right now!
                if l == 1 and self.split_rgx is not None:
                    m = re.search(self.split_rgx, text[char_start:char_end+1])
                    if m is not None and l < self.n_max:
                        yield Ngram(char_start=char_start, char_end=char_start + m.start(1) - 1, sent=s)
                        yield Ngram(char_start=char_start + m.end(1), char_end=char_end, sent=s)
>>>>>>> eceeaaab
<|MERGE_RESOLUTION|>--- conflicted
+++ resolved
@@ -243,16 +243,11 @@
     Defines the space of candidates as all n-grams (n <= n_max) in a sentence _x_,
     indexing by **character offset**.
     """
-<<<<<<< HEAD
-    def __init__(self, n_max=5):
-        self.n_max = n_max
-
-=======
+
     def __init__(self, n_max=5, split_tokens=['-', '/']):
         self.n_max        = n_max
         self.split_rgx    = r'('+r'|'.join(split_tokens)+r')' if split_tokens and len(split_tokens) > 0 else None
-    
->>>>>>> eceeaaab
+
     def apply(self, x):
         s = x if isinstance(x, dict) else x._asdict()
         try:
@@ -260,20 +255,25 @@
             words = s[WORDS]
             text  = s[TEXT]
         except:
-<<<<<<< HEAD
-            raise ValueError("Input object must have %s, %s attributes" % (CHAR_OFFSETS, WORDS))
-=======
             raise ValueError("Input object must have attributes: " + ' '.join([CHAR_OFFSET, WORDS, TEXT]))
->>>>>>> eceeaaab
+
 
         # Loop over all n-grams in **reverse** order (to facilitate longest-match semantics)
         L = len(cos)
         for l in range(1, self.n_max+1)[::-1]:
             for i in range(L-l+1):
-<<<<<<< HEAD
-                ws = words[i:i+l]
-                cl = cos[i+l-1] - cos[i] + len(words[i+l-1])  # NOTE that we derive char_len without using sep
-                yield Ngram(char_start=cos[i], char_end=cos[i]+cl-1, sent=s)
+                cl         = cos[i+l-1] - cos[i] + len(words[i+l-1])
+                char_start = cos[i]
+                char_end   = cos[i] + cl - 1
+                yield Ngram(char_start=char_start, char_end=char_end, sent=s)
+
+                # Check for split
+                # NOTE: For simplicity, we only split single tokens right now!
+                if l == 1 and self.split_rgx is not None:
+                    m = re.search(self.split_rgx, text[char_start:char_end+1])
+                    if m is not None and l < self.n_max:
+                        yield Ngram(char_start=char_start, char_end=char_start + m.start(1) - 1, sent=s)
+                        yield Ngram(char_start=char_start + m.end(1), char_end=char_end, sent=s)
 
 
 """-------------------------HERE BE BRADEN'S KINGDOM-------------------------"""
@@ -488,18 +488,4 @@
 
 #     def get_candidates_in(self, context_id):
 #         """Return the candidates in a specific context (e.g. Sentence)"""
-#         return self._candidates_by_context_id[context_id]
-=======
-                cl         = cos[i+l-1] - cos[i] + len(words[i+l-1])
-                char_start = cos[i]
-                char_end   = cos[i] + cl - 1
-                yield Ngram(char_start=char_start, char_end=char_end, sent=s)
-                
-                # Check for split
-                # NOTE: For simplicity, we only split single tokens right now!
-                if l == 1 and self.split_rgx is not None:
-                    m = re.search(self.split_rgx, text[char_start:char_end+1])
-                    if m is not None and l < self.n_max:
-                        yield Ngram(char_start=char_start, char_end=char_start + m.start(1) - 1, sent=s)
-                        yield Ngram(char_start=char_start + m.end(1), char_end=char_end, sent=s)
->>>>>>> eceeaaab
+#         return self._candidates_by_context_id[context_id]