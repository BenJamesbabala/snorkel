import os, sys
from collections import namedtuple, defaultdict
import random
import numpy as np
from scipy.sparse import lil_matrix, csr_matrix
from tree_structs import corenlp_to_xmltree

sys.path.append('%s/treedlib' % os.getcwd())
from treedlib import compile_relation_feature_generator

from parser import *


class DictionaryMatch:
  """Selects according to ngram-matching against a dictionary i.e. list of words"""
  def __init__(self, label, dictionary, match_attrib='words', ignore_case=True):
    self.label = label
    self.match_attrib = match_attrib
    self.ignore_case = ignore_case

    # Split the dictionary up by phrase length (i.e. # of tokens)
    self.dl = defaultdict(lambda : set())
    for phrase in dictionary:
      self.dl[len(phrase.split())].add(phrase.lower() if ignore_case else phrase)
    self.dl.update((k, frozenset(v)) for k,v in self.dl.iteritems())

    # Get the ngram range for this dictionary
    self.ngr = range(max(1, min(self.dl.keys())), max(self.dl.keys())+1)

  def apply(self, s):
    """
    Take in an object or dictionary which contains match_attrib
    and get the index lists of matching phrases
    """
    # Make sure we're operating on a dict, then get match_attrib
    try:
      seq = s[self.match_attrib]
    except TypeError:
      seq = s.__dict__[self.match_attrib]

    # Loop over all ngrams
    for l in self.ngr:
      for i in range(0, len(seq)-l+1):
        phrase = ' '.join(seq[i:i+l])
        phrase = phrase.lower() if self.ignore_case else phrase
        if phrase in self.dl[l]:
          yield list(range(i, i+l))


def tag_seq(words, seq, tag):
  """Sub in a tag for a subsequence of a list"""
  words_out = words[:seq[0]] + ['{{%s}}' % tag]
  words_out += words[seq[-1] + 1:] if seq[-1] < len(words) - 1 else []
  return words_out

def tag_seqs(words, seqs, tags):
  """
  Given a list of words, a *list* of lists of indexes, anmd the corresponding tags
  This function substitutes the tags for the words coresponding to the index lists,
  taking care of shifting indexes appropriately after multi-word substitutions
  NOTE: this assumes non-overlapping seqs!
  """
  words_out = words
  dj = 0
  for i in np.argsort(seqs):
    i = int(i)
    words_out = tag_seq(words_out, map(lambda j : j - dj, seqs[i]), tags[i])
    dj += len(seqs[i]) - 1
  return words_out


class Relation:
  def __init__(self, e1_idxs, e2_idxs, e1_label, e2_label, sent, xt):
    self.e1_idxs = e1_idxs
    self.e2_idxs = e2_idxs
    self.idxs = [self.e1_idxs, self.e2_idxs]
    self.e1_label = e1_label
    self.e2_label = e2_label
    self.labels = [self.e1_label, self.e2_label]

    # Absorb XMLTree and Sentence object attributes for access by rules
    self.xt = xt
    self.root = self.xt.root
    self.__dict__.update(sent.__dict__)

    # Add some additional useful attibutes
    self.tagged_sent = ' '.join(tag_seqs(self.words, self.idxs, self.labels))

  def render(self):
    self.xt.render_tree(self.idxs)

  def __repr__(self):
    return '<Relation: %s - %s>' % (self.e1_idxs, self.e2_idxs)


class Relations:
  def __init__(self, e1, e2, sents):
    self.e1 = e1
    self.e2 = e2
    self.relations = list(self._extract(sents))
    self.rules = None
    self.feats = None
    self.X = None
    self.feat_index = {}
    self.w = None
    self.holdout = []

  def _extract(self, sents):
    for sent in sents:
      for rel in self._apply(sent):
        yield rel

  def _apply(self, sent):
    xt = corenlp_to_xmltree(sent)
    for e1_idxs in self.e1.apply(sent):
      for e2_idxs in self.e2.apply(sent):
        yield Relation(e1_idxs, e2_idxs, self.e1.label, self.e2.label, sent, xt)

  def apply_rules(self, rules):
    self.rules = np.zeros((len(rules), len(self.relations)))
    for i,rule in enumerate(rules):
      for j,rel in enumerate(self.relations):
        self.rules[i,j] = rule(rel)

  def extract_features(self, method='treedlib'):
    get_feats = compile_relation_feature_generator()
    f_index = defaultdict(list)
    for j,rel in enumerate(self.relations):
      for feat in get_feats(rel.root, rel.e1_idxs, rel.e2_idxs):
        f_index[feat].append(j)

    # Apply the feature generator, constructing a sparse matrix incrementally
    # Note that lil_matrix should be relatively efficient as we proceed row-wise
    F = lil_matrix((len(f_index), len(self.relations)))
    for i,feat in enumerate(f_index.keys()):
      self.feat_index[i] = feat
      for j in f_index[feat]:
        F[i,j] = 1
    self.feats = csr_matrix(F)

  def learn_feats_and_weights(self, nSteps=1000, sample=False, nSamples=100, mu=1e-9, holdout=0.1, verbose=False):
    """
    Uses the R x N matrix of rules and the F x N matrix of features defined
    for the Relations object
    Stacks them, giving the rules a +1 prior (i.e. init value)
    Then runs learning, saving the learned weights
    Holds out a set of variables for testing, either a random fraction or a specific set of indices
    """   
    R, N = self.rules.shape  # dense
    F, N = self.feats.shape  # sparse
    
    if hasattr(holdout, "__iter__"):
        self.holdout = holdout
    elif not hasattr(holdout, "__len__") and (0 <= holdout < 1):
        self.holdout = np.random.choice(N, np.floor(holdout * N), replace=False)
    else:
        raise ValueError("Holdout must be an array of indices or fraction")    
    
    self.X = np.array(np.vstack([self.rules, self.feats.todense()]))
    w0 = np.concatenate([np.ones(R), np.zeros(F)])
    self.w = learn_params(self.X[:, np.setdiff1d(range(N), self.holdout)],
                          nSteps=nSteps, w0=w0, sample=sample,
                          nSamples=nSamples, mu=mu, verbose=verbose)

  def get_link(self, holdout_only=False):
    """
    Get the array of predicted link function values (continuous) given learned weight param w
    Return either all variables or only holdout set
    """
<<<<<<< HEAD
    return np.dot(self.X[:,self.holdout].T, self.w) if holdout_only else np.dot(self.X.T, self.w)       
=======
    return np.dot(self.X[:,self.holdout].T, self.w) if holdout_only else np.dot(self.X.T, self.w)     
>>>>>>> 35a1baf1

  def get_predicted_probability(self, holdout_only=False):
    """
    Get the array of predicted probabilities (continuous) for variables given learned weight param w
    Return either all variables or only holdout set
    """
    return odds_to_prob(self.get_link(holdout_only))
 
  def get_predicted(self, holdout_only=False):
    """
    Get the array of predicted (boolean) variables given learned weight param w
    Return either all variables or only holdout set
    """
    return np.sign(self.get_link(holdout_only))
    
  def _handle_ground_truth(self, ground_truth, holdout_only):
    gt = None
    N = self.rules.shape[1]
    if len(ground_truth) == N:
      gt = ground_truth[self.holdout] if holdout_only else ground_truth
    elif holdout_only and len(ground_truth) == len(self.holdout):
      gt = ground_truth
    else:
      raise ValueError("{} ground truth labels for {} relations and holdout size {}.".
        format(len(ground_truth), N, len(self.holdout)))
    return gt

  def get_classification_accuracy(self, ground_truth, holdout_only=False):
    """
    Given the labels for the Relations set, return the classification accuracy
    Return either accuracy for all variables or only holdout set
    Note: ground_truth must either be an array the length of the full dataset, or of the holdout
          If the latter, holdout_only must be set to True
    """
    gt = self._handle_ground_truth(ground_truth, holdout_only)
    pred = self.get_predicted(holdout_only)
    return (np.dot(pred, gt) / len(gt) + 1) / 2

  def get_rule_priority_vote_accuracy(self, ground_truth, holdout_only=False):
    """
    This is to answer the question: 'How well would my rules alone do?'
    I.e. without any features, learning of rule or feature weights, etc.- this serves as a
    natural baseline / quick metric
    Labels are assigned by the first rule that emits one for each relation (based on the order
    of the provided rules list)
    Note: ground_truth must either be an array the length of the full dataset, or of the holdout
          If the latter, holdout_only must be set to True
    """
    R, N = self.rules.shape
    gt = self._handle_ground_truth(ground_truth, holdout_only)
    grid = self.holdout if holdout_only else xrange(N)
    correct = 0
    for j in grid:
      for i in xrange(R):
        if self.rules[i,j] != 0:
          correct += 1 if self.rules[i,j] == gt[j] else 0
          break
    return float(correct) / len(gt)

#
# Logistic regression algs
# Ported from Chris's Julia notebook...
#
def log_odds(p):
  """This is the logit function"""
  return np.log(float(p) / (1-p))

def odds_to_prob(l):
  """
  This is the inverse logit function logit^{-1}:

    l       = \log\frac{p}{1-p}
    \exp(l) = \frac{p}{1-p}
    p       = \frac{\exp(l)}{1 + \exp(l)}
  """
  return np.exp(l) / (1.0 + np.exp(l))

def sample_data(X, w, nSamples):
  """
  Here we do Gibbs sampling over the decision variables (representing our objects), o_j
  corresponding to the columns of X
  The model is just logistic regression, e.g.

    P(o_j=1 | X_{*,j}; w) = logit^{-1}(w \dot X_{*,j})

  This can be calculated exactly, so this is essentially a noisy version of the exact calc...
  """
  if type(X) != np.ndarray or type(w) != np.ndarray:
    raise TypeError("Inputs should be np.ndarray type.")
  R, N = X.shape
  if w.shape != (R,):
    raise Exception("w should be an array of length %s" % R)
  t = np.zeros(N)
  f = np.zeros(N)

  # Take samples of random variables
  for i in range(nSamples):
    idx = random.randint(0, N-1)
    if random.random() < odds_to_prob(np.dot(X[:,idx].T, w)):
      t[idx] += 1
    else:
      f[idx] += 1
  return t, f

def exact_data(X, w):
  """
  We calculate the exact conditional probability of the decision variables in
  logistic regression; see sample_data
  """
  if type(X) != np.ndarray or type(w) != np.ndarray:
    raise TypeError("Inputs should be np.ndarray type.")
  R, N = X.shape
  if w.shape != (R,):
    raise Exception("w should be an array of length %s" % R)
  t = np.array(map(odds_to_prob, np.dot(X.T, w)))
  return t, 1-t

def transform_sample_stats(X, t, f):
  """
  Here we calculate the expected accuracy of each rule/feature
  (corresponding to the rows of X) wrt to the distribution of samples S:

    E_S[ accuracy_i ] = E_(t,f)[ \frac{TP + TN}{TP + FP + TN + FN} ]
                      = \frac{X_{i|x_{ij}>0}*t - X_{i|x_{ij}<0}*f}{t+f}
                      = \frac12\left(\frac{X*(t-f)}{t+f} + 1\right)
  """
  if type(X) != np.ndarray:
    raise TypeError("Inputs should be np.ndarray type.")
  n_pred = np.diag(np.dot(abs(X), t+f))
  p_correct = (np.diag(np.linalg.inv(n_pred)*(np.dot(X, t) - np.dot(X, f))) + 1) / 2
  return p_correct, np.diag(n_pred)

def learn_params(X, nSteps, w0=None, sample=True, nSamples=100, mu=1e-9, verbose=False):
  """We perform SGD wrt the weights w"""
  if type(X) != np.ndarray:
    raise TypeError("Inputs should be np.ndarray type.")
  R, N = X.shape

  # We initialize w at 1 for rules & 0 for features
  # As a default though, if no w0 provided, we initialize to all zeros
  w = np.zeros(R) if w0 is None else w0
  g = np.zeros(R)
  l = np.zeros(R)

  # Take SGD steps
  for step in range(nSteps):
    if step % 100 == 0 and verbose:
      print "Learning epoch = %s" % step

    # Get the expected rule accuracy
    t,f = sample_data(X, w, nSamples=nSamples) if sample else exact_data(X, w)
    p_correct, n_pred = transform_sample_stats(X, t, f)

    # Get the "empirical log odds"; NB: this assumes one is correct, clamp is for sampling...
    l = np.clip(map(log_odds, p_correct), -10, 10)

    # SGD step, with \ell_2 regularization, and normalization by the number of samples
    g0 = (n_pred*(w - l)) / np.sum(n_pred) + mu*w

    # Momentum term for faster training
    g = 0.95*g0 + 0.05*g

    # Update weights
    w -= 0.01*g
  return w<|MERGE_RESOLUTION|>--- conflicted
+++ resolved
@@ -167,11 +167,8 @@
     Get the array of predicted link function values (continuous) given learned weight param w
     Return either all variables or only holdout set
     """
-<<<<<<< HEAD
     return np.dot(self.X[:,self.holdout].T, self.w) if holdout_only else np.dot(self.X.T, self.w)       
-=======
-    return np.dot(self.X[:,self.holdout].T, self.w) if holdout_only else np.dot(self.X.T, self.w)     
->>>>>>> 35a1baf1
+
 
   def get_predicted_probability(self, holdout_only=False):
     """
